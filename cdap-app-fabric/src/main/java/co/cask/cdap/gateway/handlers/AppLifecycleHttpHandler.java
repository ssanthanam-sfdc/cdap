--- conflicted
+++ resolved
@@ -408,12 +408,7 @@
           stopProgramIfRunning(programId, type);
           break;
         case WORKFLOW:
-<<<<<<< HEAD
-          List<String> scheduleIds = scheduler.getScheduleIds(programId, SchedulableProgramType.WORKFLOW);
-          scheduler.deleteSchedules(programId, SchedulableProgramType.WORKFLOW, scheduleIds);
-=======
-          scheduler.deleteSchedules(programId, ProgramType.WORKFLOW);
->>>>>>> 2ff54ad8
+          scheduler.deleteSchedules(programId, SchedulableProgramType.WORKFLOW);
           break;
         case MAPREDUCE:
           //no-op
@@ -427,28 +422,12 @@
     }
   }
 
-<<<<<<< HEAD
   private void deleteSchedules(String namespaceId, ApplicationSpecification specification) throws IOException {
     // Delete the existing schedules.
     for (Map.Entry<String, ScheduleSpecification> entry : specification.getSchedules().entrySet()) {
       ScheduleProgramInfo programInfo = entry.getValue().getProgram();
       Id.Program programId = Id.Program.from(namespaceId, specification.getName(), programInfo.getProgramName());
-      List<String> existingSchedules = scheduler.getScheduleIds(programId, programInfo.getProgramType());
-      if (!existingSchedules.isEmpty()) {
-        scheduler.deleteSchedules(programId, programInfo.getProgramType(), existingSchedules);
-=======
-  private void setupSchedules(String namespaceId, ApplicationSpecification specification)  throws IOException {
-
-    for (Map.Entry<String, WorkflowSpecification> entry : specification.getWorkflows().entrySet()) {
-      Id.Program programId = Id.Program.from(namespaceId, specification.getName(), entry.getKey());
-      //Delete the existing schedules and add new ones.
-      scheduler.deleteSchedules(programId, ProgramType.WORKFLOW);
-
-      // Add new schedules.
-      if (!entry.getValue().getSchedules().isEmpty()) {
-        scheduler.schedule(programId, ProgramType.WORKFLOW, entry.getValue().getSchedules());
->>>>>>> 2ff54ad8
-      }
+      scheduler.deleteSchedules(programId, programInfo.getProgramType());
     }
   }
 
@@ -580,14 +559,7 @@
     //Delete the schedules
     for (WorkflowSpecification workflowSpec : spec.getWorkflows().values()) {
       Id.Program workflowProgramId = Id.Program.from(appId, workflowSpec.getName());
-<<<<<<< HEAD
-      List<String> schedules = scheduler.getScheduleIds(workflowProgramId, SchedulableProgramType.WORKFLOW);
-      if (!schedules.isEmpty()) {
-        scheduler.deleteSchedules(workflowProgramId, SchedulableProgramType.WORKFLOW, schedules);
-      }
-=======
-      scheduler.deleteSchedules(workflowProgramId, ProgramType.WORKFLOW);
->>>>>>> 2ff54ad8
+      scheduler.deleteSchedules(workflowProgramId, SchedulableProgramType.WORKFLOW);
     }
 
     deleteMetrics(identifier.getNamespaceId(), identifier.getApplicationId());
