/*
 * Copyright © 2014 Cask Data, Inc.
 *
 * Licensed under the Apache License, Version 2.0 (the "License"); you may not
 * use this file except in compliance with the License. You may obtain a copy of
 * the License at
 *
 * http://www.apache.org/licenses/LICENSE-2.0
 *
 * Unless required by applicable law or agreed to in writing, software
 * distributed under the License is distributed on an "AS IS" BASIS, WITHOUT
 * WARRANTIES OR CONDITIONS OF ANY KIND, either express or implied. See the
 * License for the specific language governing permissions and limitations under
 * the License.
 */

package co.cask.cdap.internal.app.services;

import co.cask.cdap.api.Resources;
import co.cask.cdap.api.service.Service;
import co.cask.cdap.api.service.ServiceConfigurer;
import co.cask.cdap.api.service.ServiceSpecification;
import co.cask.cdap.api.service.ServiceWorker;
import co.cask.cdap.api.service.ServiceWorkerSpecification;
import co.cask.cdap.api.service.http.HttpServiceContext;
import co.cask.cdap.api.service.http.HttpServiceHandler;
<<<<<<< HEAD
import co.cask.cdap.api.service.http.HttpServiceSpecification;
import co.cask.cdap.internal.app.runtime.service.http.DelegatorContext;
import co.cask.cdap.internal.app.runtime.service.http.HttpHandlerFactory;
import co.cask.cdap.internal.service.DefaultServiceSpecification;
import co.cask.http.HttpHandler;
import co.cask.http.NettyHttpService;
=======
import co.cask.cdap.api.service.http.HttpServiceHandlerSpecification;
>>>>>>> 4667bda2
import com.clearspring.analytics.util.Preconditions;
import com.google.common.collect.Iterables;
import com.google.common.collect.Lists;
import com.google.common.collect.Maps;
import com.google.common.reflect.TypeToken;
import org.slf4j.Logger;
import org.slf4j.LoggerFactory;

import java.util.List;
import java.util.Map;

/**
 * A default implementation of {@link ServiceConfigurer}.
 */
public class DefaultServiceConfigurer implements ServiceConfigurer {
  private final String className;
  private String name;
  private String description;
  private Map<String, ServiceWorkerSpecification> workers;
<<<<<<< HEAD
  private List<HttpServiceHandler> handlers;
=======
  private Map<String, HttpServiceHandlerSpecification> handlers;
>>>>>>> 4667bda2
  private Resources resources;
  private int instances;
  private static final Logger LOG = LoggerFactory.getLogger(DefaultServiceConfigurer.class);

  /**
   * Create an instance of {@link DefaultServiceConfigurer}
   */
  public DefaultServiceConfigurer(Service service) {
    this.className = service.getClass().getName();
    this.name = service.getClass().getSimpleName();
    this.description = "";
    this.workers = Maps.newHashMap();
    this.handlers = Lists.newArrayList();
    this.resources = new Resources();
    this.instances = 1;
  }

  @Override
  public void setName(String name) {
    this.name = name;
  }

  @Override
  public void setDescription(String description) {
    this.description = description;
  }

  @Override
  public void addWorkers(Map<String, ServiceWorker> serviceWorkers) {
    for (Map.Entry<String, ServiceWorker> entry : serviceWorkers.entrySet()) {
      String name = entry.getKey();
      ServiceWorker worker = entry.getValue();

      Preconditions.checkArgument(!name.equals(this.name),
                                  "Service worker cannot has the same name as the enclosing Service.");
      Preconditions.checkArgument(!workers.containsKey(name),
                                  "Service worker with name %s already existed.", name);

      DefaultServiceWorkerConfigurer configurer = new DefaultServiceWorkerConfigurer(name, worker);
      worker.configure(configurer);
      workers.put(name, configurer.createSpecification());
    }
  }

  @Override
  public void addHandlers(Iterable<? extends HttpServiceHandler> serviceHandlers) {
<<<<<<< HEAD
    Iterables.addAll(handlers, serviceHandlers);
=======
    for (HttpServiceHandler handler : serviceHandlers) {
      DefaultHttpServiceHandlerConfigurer configurer = new DefaultHttpServiceHandlerConfigurer(handler);
      handler.configure(configurer);
      HttpServiceHandlerSpecification spec = configurer.createSpecification();
      Preconditions.checkArgument(!handlers.containsKey(spec.getName()),
                                  "Handler with name %s already existed.", spec.getName());
      handlers.put(spec.getName(), spec);
    }
>>>>>>> 4667bda2
  }

  @Override
  public void setInstances(int instances) {
    Preconditions.checkArgument(instances > 0, "Instances must be > 0.");
    this.instances = instances;
  }

  @Override
  public void setResources(Resources resources) {
    Preconditions.checkArgument(resources != null, "Resources cannot be null.");
    this.resources = resources;
  }

  public ServiceSpecification createSpecification() {
<<<<<<< HEAD
    Map<String, HttpServiceSpecification> handleSpecs = createHandlerSpecs(handlers);
    return new DefaultServiceSpecification(className, name, description, handleSpecs, workers, resources, instances);
  }

  /**
   * Constructs HttpServiceSpecifications for each of the handlers in the {@param handlers} list.
   * Also performs verifications on these handlers (that a NettyHttpService can be constructed from them).
   */
  private Map<String, HttpServiceSpecification> createHandlerSpecs(List<? extends HttpServiceHandler> handlers) {
    verifyHandlers(handlers);
    Map<String, HttpServiceSpecification> handleSpecs = Maps.newHashMap();
    for (HttpServiceHandler handler : handlers) {
      DefaultHttpServiceHandlerConfigurer configurer = new DefaultHttpServiceHandlerConfigurer(handler);
      handler.configure(configurer);
      HttpServiceSpecification spec = configurer.createSpecification();
      Preconditions.checkArgument(!handleSpecs.containsKey(spec.getName()),
                                  "Handler with name %s already existed.", spec.getName());
      handleSpecs.put(spec.getName(), spec);
    }
    return handleSpecs;
  }

  private void verifyHandlers(List<? extends HttpServiceHandler> handlers) {
    Preconditions.checkArgument(!Iterables.isEmpty(handlers), "Cannot define a Service without handler.");
    try {
      List<HttpHandler> httpHandlers = Lists.newArrayList();
      for (HttpServiceHandler handler : handlers) {
        httpHandlers.add(createHttpHandler(handler, ""));
      }

      // Constructs a NettyHttpService, to verify that the handlers passed in by the user are valid.
      NettyHttpService.builder()
        .setPort(0)
        .addHttpHandlers(httpHandlers)
        .build();
    } catch (Throwable t) {
      String errMessage = String.format("Invalid handlers in service: %s.", name);
      LOG.error(errMessage, t);
      throw new IllegalArgumentException(errMessage, t);
    }

  }

  private <T extends HttpServiceHandler> HttpHandler createHttpHandler(T handler, String pathPrefix) {
    HttpHandlerFactory factory = new HttpHandlerFactory(pathPrefix);
    @SuppressWarnings("unchecked")
    TypeToken<T> type = (TypeToken<T>) TypeToken.of(handler.getClass());
    return factory.createHttpHandler(type, createDelegatorContext(handler));
  }

  private <T extends HttpServiceHandler> DelegatorContext<T> createDelegatorContext(T handler) {
    return new VerificationDelegateContext<T>(handler);
  }

  private static final class VerificationDelegateContext<T extends HttpServiceHandler> implements DelegatorContext<T> {

    private final T handler;

    private VerificationDelegateContext(T handler) {
      this.handler = handler;
    }

    @Override
    public T getHandler() {
      return handler;
    }

    @Override
    public HttpServiceContext getServiceContext() {
      // Never used. (It's only used during server runtime, which we don't verify).
      return null;
    }
=======
    Preconditions.checkArgument(!handlers.isEmpty(), "Cannot define a Service without handler.");
    return new ServiceSpecification(className, name, description, handlers, workers, resources, instances);
>>>>>>> 4667bda2
  }
}<|MERGE_RESOLUTION|>--- conflicted
+++ resolved
@@ -24,16 +24,11 @@
 import co.cask.cdap.api.service.ServiceWorkerSpecification;
 import co.cask.cdap.api.service.http.HttpServiceContext;
 import co.cask.cdap.api.service.http.HttpServiceHandler;
-<<<<<<< HEAD
-import co.cask.cdap.api.service.http.HttpServiceSpecification;
+import co.cask.cdap.api.service.http.HttpServiceHandlerSpecification;
 import co.cask.cdap.internal.app.runtime.service.http.DelegatorContext;
 import co.cask.cdap.internal.app.runtime.service.http.HttpHandlerFactory;
-import co.cask.cdap.internal.service.DefaultServiceSpecification;
 import co.cask.http.HttpHandler;
 import co.cask.http.NettyHttpService;
-=======
-import co.cask.cdap.api.service.http.HttpServiceHandlerSpecification;
->>>>>>> 4667bda2
 import com.clearspring.analytics.util.Preconditions;
 import com.google.common.collect.Iterables;
 import com.google.common.collect.Lists;
@@ -53,11 +48,7 @@
   private String name;
   private String description;
   private Map<String, ServiceWorkerSpecification> workers;
-<<<<<<< HEAD
   private List<HttpServiceHandler> handlers;
-=======
-  private Map<String, HttpServiceHandlerSpecification> handlers;
->>>>>>> 4667bda2
   private Resources resources;
   private int instances;
   private static final Logger LOG = LoggerFactory.getLogger(DefaultServiceConfigurer.class);
@@ -104,18 +95,7 @@
 
   @Override
   public void addHandlers(Iterable<? extends HttpServiceHandler> serviceHandlers) {
-<<<<<<< HEAD
     Iterables.addAll(handlers, serviceHandlers);
-=======
-    for (HttpServiceHandler handler : serviceHandlers) {
-      DefaultHttpServiceHandlerConfigurer configurer = new DefaultHttpServiceHandlerConfigurer(handler);
-      handler.configure(configurer);
-      HttpServiceHandlerSpecification spec = configurer.createSpecification();
-      Preconditions.checkArgument(!handlers.containsKey(spec.getName()),
-                                  "Handler with name %s already existed.", spec.getName());
-      handlers.put(spec.getName(), spec);
-    }
->>>>>>> 4667bda2
   }
 
   @Override
@@ -131,22 +111,21 @@
   }
 
   public ServiceSpecification createSpecification() {
-<<<<<<< HEAD
-    Map<String, HttpServiceSpecification> handleSpecs = createHandlerSpecs(handlers);
-    return new DefaultServiceSpecification(className, name, description, handleSpecs, workers, resources, instances);
+    Map<String, HttpServiceHandlerSpecification> handleSpecs = createHandlerSpecs(handlers);
+    return new ServiceSpecification(className, name, description, handleSpecs, workers, resources, instances);
   }
 
   /**
    * Constructs HttpServiceSpecifications for each of the handlers in the {@param handlers} list.
    * Also performs verifications on these handlers (that a NettyHttpService can be constructed from them).
    */
-  private Map<String, HttpServiceSpecification> createHandlerSpecs(List<? extends HttpServiceHandler> handlers) {
+  private Map<String, HttpServiceHandlerSpecification> createHandlerSpecs(List<? extends HttpServiceHandler> handlers) {
     verifyHandlers(handlers);
-    Map<String, HttpServiceSpecification> handleSpecs = Maps.newHashMap();
+    Map<String, HttpServiceHandlerSpecification> handleSpecs = Maps.newHashMap();
     for (HttpServiceHandler handler : handlers) {
       DefaultHttpServiceHandlerConfigurer configurer = new DefaultHttpServiceHandlerConfigurer(handler);
       handler.configure(configurer);
-      HttpServiceSpecification spec = configurer.createSpecification();
+      HttpServiceHandlerSpecification spec = configurer.createSpecification();
       Preconditions.checkArgument(!handleSpecs.containsKey(spec.getName()),
                                   "Handler with name %s already existed.", spec.getName());
       handleSpecs.put(spec.getName(), spec);
@@ -204,9 +183,5 @@
       // Never used. (It's only used during server runtime, which we don't verify).
       return null;
     }
-=======
-    Preconditions.checkArgument(!handlers.isEmpty(), "Cannot define a Service without handler.");
-    return new ServiceSpecification(className, name, description, handlers, workers, resources, instances);
->>>>>>> 4667bda2
   }
 }