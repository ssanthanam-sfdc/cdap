--- conflicted
+++ resolved
@@ -16,7 +16,6 @@
 
 package co.cask.cdap.internal.app.namespace;
 
-import co.cask.cdap.common.exception.AlreadyExistsException;
 import co.cask.cdap.common.exception.NamespaceAlreadyExistsException;
 import co.cask.cdap.common.exception.NamespaceCannotBeCreatedException;
 import co.cask.cdap.common.exception.NamespaceNotFoundException;
@@ -25,7 +24,6 @@
 import co.cask.cdap.proto.NamespaceMeta;
 
 import java.util.List;
-import java.util.Map;
 
 /**
  * Admin class for managing a namespace's lifecycle
@@ -73,11 +71,8 @@
    * @throws NamespaceNotFoundException if the specified namespace does not exist
    * @throws NamespaceCannotBeDeletedException if the deletion operation was unsuccessful
    */
-<<<<<<< HEAD
   public void deleteNamespace(Id.Namespace namespaceId)
     throws NamespaceNotFoundException, NamespaceCannotBeDeletedException;
-=======
-  public void deleteNamespace(Id.Namespace namespaceId) throws NotFoundException, NamespaceCannotBeDeletedException;
 
   /**
    * Deletes all datasets in the specified namespace
@@ -96,5 +91,4 @@
    * @throws NotFoundException if the specified namespace is not found
    */
   public void updateProperties(Id.Namespace namespaceId, NamespaceMeta namespaceMeta) throws NotFoundException;
->>>>>>> 8d3682e1
 }