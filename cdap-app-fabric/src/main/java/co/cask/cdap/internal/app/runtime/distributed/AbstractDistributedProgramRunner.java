--- conflicted
+++ resolved
@@ -162,15 +162,13 @@
                    program.getId(), programOptions, programLogbackURI);
           twillPreparer.enableDebugging();
         }
-<<<<<<< HEAD
         // Add scheduler queue name if defined
         if (schedulerQueueName != null) {
           LOG.info("Setting scheduler queue for app {} as {}", program.getId(), schedulerQueueName);
           twillPreparer.setSchedulerQueue(schedulerQueueName);
-=======
+        }
         if (programLogbackURI != null) {
           twillPreparer.withResources(programLogbackURI);
->>>>>>> 84f0b190
         }
         TwillController twillController = twillPreparer
           .withDependencies(HBaseTableUtilFactory.getHBaseTableUtilClass())
