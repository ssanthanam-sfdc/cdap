/*
 * Copyright © 2014 Cask Data, Inc.
 *
 * Licensed under the Apache License, Version 2.0 (the "License"); you may not
 * use this file except in compliance with the License. You may obtain a copy of
 * the License at
 *
 * http://www.apache.org/licenses/LICENSE-2.0
 *
 * Unless required by applicable law or agreed to in writing, software
 * distributed under the License is distributed on an "AS IS" BASIS, WITHOUT
 * WARRANTIES OR CONDITIONS OF ANY KIND, either express or implied. See the
 * License for the specific language governing permissions and limitations under
 * the License.
 */
package co.cask.cdap.app.guice;

import co.cask.cdap.app.deploy.Manager;
import co.cask.cdap.app.deploy.ManagerFactory;
import co.cask.cdap.app.store.StoreFactory;
import co.cask.cdap.common.conf.CConfiguration;
import co.cask.cdap.common.conf.Constants;
import co.cask.cdap.common.runtime.RuntimeModule;
import co.cask.cdap.common.twill.MasterServiceManager;
import co.cask.cdap.common.utils.Networks;
import co.cask.cdap.config.guice.ConfigStoreModule;
import co.cask.cdap.data.stream.StreamServiceManager;
import co.cask.cdap.data.stream.service.StreamFetchHandler;
import co.cask.cdap.data.stream.service.StreamHandler;
import co.cask.cdap.data2.datafabric.dataset.DatasetExecutorServiceManager;
import co.cask.cdap.explore.service.ExploreServiceManager;
import co.cask.cdap.gateway.handlers.AppFabricHttpHandler;
import co.cask.cdap.gateway.handlers.AppLifecycleHttpHandler;
import co.cask.cdap.gateway.handlers.CommonHandlers;
import co.cask.cdap.gateway.handlers.ConsoleSettingsHttpHandler;
import co.cask.cdap.gateway.handlers.DashboardHttpHandler;
import co.cask.cdap.gateway.handlers.MonitorHandler;
import co.cask.cdap.gateway.handlers.NamespaceHttpHandler;
import co.cask.cdap.gateway.handlers.NotificationFeedHttpHandler;
import co.cask.cdap.gateway.handlers.PreferencesHttpHandler;
import co.cask.cdap.gateway.handlers.ProgramLifecycleHttpHandler;
import co.cask.cdap.gateway.handlers.ServiceHttpHandler;
import co.cask.cdap.gateway.handlers.VersionHandler;
import co.cask.cdap.internal.app.deploy.LocalManager;
import co.cask.cdap.internal.app.deploy.pipeline.ApplicationWithPrograms;
import co.cask.cdap.internal.app.deploy.pipeline.DeploymentInfo;
import co.cask.cdap.internal.app.runtime.adapter.AdapterService;
import co.cask.cdap.internal.app.runtime.batch.InMemoryTransactionServiceManager;
import co.cask.cdap.internal.app.runtime.distributed.TransactionServiceManager;
import co.cask.cdap.internal.app.runtime.schedule.DataSetBasedScheduleStore;
import co.cask.cdap.internal.app.runtime.schedule.DistributedSchedulerService;
import co.cask.cdap.internal.app.runtime.schedule.ExecutorThreadPool;
import co.cask.cdap.internal.app.runtime.schedule.LocalSchedulerService;
import co.cask.cdap.internal.app.runtime.schedule.Scheduler;
import co.cask.cdap.internal.app.runtime.schedule.SchedulerService;
import co.cask.cdap.internal.app.store.DefaultStoreFactory;
import co.cask.cdap.internal.pipeline.SynchronousPipelineFactory;
import co.cask.cdap.logging.run.AppFabricServiceManager;
import co.cask.cdap.logging.run.InMemoryDatasetExecutorServiceManager;
import co.cask.cdap.logging.run.InMemoryExploreServiceManager;
import co.cask.cdap.logging.run.InMemoryLogSaverServiceManager;
import co.cask.cdap.logging.run.InMemoryMetricsProcessorServiceManager;
import co.cask.cdap.logging.run.InMemoryMetricsServiceManager;
import co.cask.cdap.logging.run.InMemoryStreamServiceManager;
import co.cask.cdap.logging.run.LogSaverStatusServiceManager;
import co.cask.cdap.metrics.runtime.MetricsProcessorStatusServiceManager;
import co.cask.cdap.metrics.runtime.MetricsServiceManager;
import co.cask.cdap.pipeline.PipelineFactory;
import co.cask.http.HttpHandler;
import com.google.common.base.Supplier;
import com.google.common.base.Throwables;
import com.google.common.collect.ImmutableList;
import com.google.inject.AbstractModule;
import com.google.inject.Module;
import com.google.inject.Provides;
import com.google.inject.Scopes;
import com.google.inject.TypeLiteral;
import com.google.inject.assistedinject.FactoryModuleBuilder;
import com.google.inject.multibindings.MapBinder;
import com.google.inject.multibindings.Multibinder;
import com.google.inject.name.Named;
import com.google.inject.name.Names;
import com.google.inject.util.Modules;
import org.quartz.SchedulerException;
import org.quartz.core.JobRunShellFactory;
import org.quartz.core.QuartzScheduler;
import org.quartz.core.QuartzSchedulerResources;
import org.quartz.impl.DefaultThreadExecutor;
import org.quartz.impl.DirectSchedulerFactory;
import org.quartz.impl.StdJobRunShellFactory;
import org.quartz.impl.StdScheduler;
import org.quartz.simpl.CascadingClassLoadHelper;
import org.quartz.spi.ClassLoadHelper;
import org.quartz.spi.JobStore;

import java.net.InetAddress;
import java.net.InetSocketAddress;
import java.util.List;

/**
 * AppFabric Service Runtime Module.
 */
public final class AppFabricServiceRuntimeModule extends RuntimeModule {

  @Override
  public Module getInMemoryModules() {
    return Modules.combine(new AppFabricServiceModule(StreamHandler.class, StreamFetchHandler.class),
                           new ConfigStoreModule().getInMemoryModule(),
                           new AbstractModule() {
                             @Override
                             protected void configure() {
                               bind(SchedulerService.class).to(LocalSchedulerService.class).in(Scopes.SINGLETON);
                               bind(Scheduler.class).to(SchedulerService.class);

                               MapBinder<String, MasterServiceManager> mapBinder = MapBinder.newMapBinder(
                                 binder(), String.class, MasterServiceManager.class);
                               mapBinder.addBinding(Constants.Service.LOGSAVER)
                                        .to(InMemoryLogSaverServiceManager.class);
                               mapBinder.addBinding(Constants.Service.TRANSACTION)
                                        .to(InMemoryTransactionServiceManager.class);
                               mapBinder.addBinding(Constants.Service.METRICS_PROCESSOR)
                                        .to(InMemoryMetricsProcessorServiceManager.class);
                               mapBinder.addBinding(Constants.Service.METRICS)
                                        .to(InMemoryMetricsServiceManager.class);
                               mapBinder.addBinding(Constants.Service.APP_FABRIC_HTTP)
                                        .to(AppFabricServiceManager.class);
                               mapBinder.addBinding(Constants.Service.STREAMS)
                                        .to(InMemoryStreamServiceManager.class);
                               mapBinder.addBinding(Constants.Service.DATASET_EXECUTOR)
                                        .to(InMemoryDatasetExecutorServiceManager.class);
                               mapBinder.addBinding(Constants.Service.EXPLORE_HTTP_USER_SERVICE)
                                        .to(InMemoryExploreServiceManager.class);

                               Multibinder<String> servicesNamesBinder =
                                 Multibinder.newSetBinder(binder(), String.class,
                                                          Names.named("appfabric.services.names"));
                               servicesNamesBinder.addBinding().toInstance(Constants.Service.APP_FABRIC_HTTP);
                               servicesNamesBinder.addBinding().toInstance(Constants.Service.STREAMS);

                               Multibinder<String> handlerHookNamesBinder =
                                 Multibinder.newSetBinder(binder(), String.class,
                                                          Names.named("appfabric.handler.hooks"));
                               handlerHookNamesBinder.addBinding().toInstance(Constants.Service.APP_FABRIC_HTTP);
                               handlerHookNamesBinder.addBinding().toInstance(Constants.Stream.STREAM_HANDLER);
                             }
                           });
  }

  @Override
  public Module getStandaloneModules() {

    return Modules.combine(new AppFabricServiceModule(StreamHandler.class, StreamFetchHandler.class),
                           new ConfigStoreModule().getStandaloneModule(),
                           new AbstractModule() {
                             @Override
                             protected void configure() {
                               bind(SchedulerService.class).to(LocalSchedulerService.class).in(Scopes.SINGLETON);
                               bind(Scheduler.class).to(SchedulerService.class);

                               MapBinder<String, MasterServiceManager> mapBinder = MapBinder.newMapBinder(
                                 binder(), String.class, MasterServiceManager.class);
                               mapBinder.addBinding(Constants.Service.LOGSAVER)
                                        .to(InMemoryLogSaverServiceManager.class);
                               mapBinder.addBinding(Constants.Service.TRANSACTION)
                                        .to(InMemoryTransactionServiceManager.class);
                               mapBinder.addBinding(Constants.Service.METRICS_PROCESSOR)
                                        .to(InMemoryMetricsProcessorServiceManager.class);
                               mapBinder.addBinding(Constants.Service.METRICS)
                                        .to(InMemoryMetricsServiceManager.class);
                               mapBinder.addBinding(Constants.Service.APP_FABRIC_HTTP)
                                        .to(AppFabricServiceManager.class);
                               mapBinder.addBinding(Constants.Service.STREAMS)
                                        .to(InMemoryStreamServiceManager.class);
                               mapBinder.addBinding(Constants.Service.DATASET_EXECUTOR)
                                        .to(InMemoryDatasetExecutorServiceManager.class);
                               mapBinder.addBinding(Constants.Service.EXPLORE_HTTP_USER_SERVICE)
                                        .to(InMemoryExploreServiceManager.class);

                               Multibinder<String> servicesNamesBinder =
                                 Multibinder.newSetBinder(binder(), String.class,
                                                          Names.named("appfabric.services.names"));
                               servicesNamesBinder.addBinding().toInstance(Constants.Service.APP_FABRIC_HTTP);
                               servicesNamesBinder.addBinding().toInstance(Constants.Service.STREAMS);

                               Multibinder<String> handlerHookNamesBinder =
                                 Multibinder.newSetBinder(binder(), String.class,
                                                          Names.named("appfabric.handler.hooks"));
                               handlerHookNamesBinder.addBinding().toInstance(Constants.Service.APP_FABRIC_HTTP);
                               handlerHookNamesBinder.addBinding().toInstance(Constants.Stream.STREAM_HANDLER);
                             }
                           });
  }

  @Override
  public Module getDistributedModules() {

    return Modules.combine(new AppFabricServiceModule(),
                           new ConfigStoreModule().getDistributedModule(),
                           new AbstractModule() {
                             @Override
                             protected void configure() {
                               bind(SchedulerService.class).to(DistributedSchedulerService.class).in(Scopes.SINGLETON);
                               bind(Scheduler.class).to(SchedulerService.class);

                               MapBinder<String, MasterServiceManager> mapBinder = MapBinder.newMapBinder(
                                 binder(), String.class, MasterServiceManager.class);
                               mapBinder.addBinding(Constants.Service.LOGSAVER)
                                        .to(LogSaverStatusServiceManager.class);
                               mapBinder.addBinding(Constants.Service.TRANSACTION)
                                        .to(TransactionServiceManager.class);
                               mapBinder.addBinding(Constants.Service.METRICS_PROCESSOR)
                                        .to(MetricsProcessorStatusServiceManager.class);
                               mapBinder.addBinding(Constants.Service.METRICS)
                                        .to(MetricsServiceManager.class);
                               mapBinder.addBinding(Constants.Service.APP_FABRIC_HTTP)
                                        .to(AppFabricServiceManager.class);
                               mapBinder.addBinding(Constants.Service.STREAMS)
                                        .to(StreamServiceManager.class);
                               mapBinder.addBinding(Constants.Service.DATASET_EXECUTOR)
                                        .to(DatasetExecutorServiceManager.class);
                               mapBinder.addBinding(Constants.Service.EXPLORE_HTTP_USER_SERVICE)
                                        .to(ExploreServiceManager.class);

                               Multibinder<String> servicesNamesBinder =
                                 Multibinder.newSetBinder(binder(), String.class,
                                                          Names.named("appfabric.services.names"));
                               servicesNamesBinder.addBinding().toInstance(Constants.Service.APP_FABRIC_HTTP);

                               Multibinder<String> handlerHookNamesBinder =
                                 Multibinder.newSetBinder(binder(), String.class,
                                                          Names.named("appfabric.handler.hooks"));
                               handlerHookNamesBinder.addBinding().toInstance(Constants.Service.APP_FABRIC_HTTP);
                             }
                           });
  }

  /**
   * Guice module for AppFabricServer. Requires data-fabric related bindings being available.
   */
  private static final class AppFabricServiceModule extends AbstractModule {

    private final List<Class<? extends HttpHandler>> handlerClasses;

    private AppFabricServiceModule(Class<? extends HttpHandler>... handlerClasses) {
      this.handlerClasses = ImmutableList.copyOf(handlerClasses);
    }

    @Override
    protected void configure() {
      bind(PipelineFactory.class).to(SynchronousPipelineFactory.class);

      install(
        new FactoryModuleBuilder()
          .implement(new TypeLiteral<Manager<DeploymentInfo, ApplicationWithPrograms>>() { },
                     new TypeLiteral<LocalManager<DeploymentInfo, ApplicationWithPrograms>>() { })
          .build(new TypeLiteral<ManagerFactory<DeploymentInfo, ApplicationWithPrograms>>() { })
      );

      bind(StoreFactory.class).to(DefaultStoreFactory.class);
      bind(AdapterService.class).in(Scopes.SINGLETON);

      Multibinder<HttpHandler> handlerBinder = Multibinder.newSetBinder(binder(), HttpHandler.class,
                                                                        Names.named("appfabric.http.handler"));
      CommonHandlers.add(handlerBinder);
      handlerBinder.addBinding().to(AppFabricHttpHandler.class);
<<<<<<< HEAD
      handlerBinder.addBinding().to(PingHandler.class);
      handlerBinder.addBinding().to(VersionHandler.class);
=======
>>>>>>> c46f2522
      handlerBinder.addBinding().to(MonitorHandler.class);
      handlerBinder.addBinding().to(ServiceHttpHandler.class);
      handlerBinder.addBinding().to(NamespaceHttpHandler.class);
      handlerBinder.addBinding().to(NotificationFeedHttpHandler.class);
      handlerBinder.addBinding().to(AppLifecycleHttpHandler.class);
      handlerBinder.addBinding().to(DashboardHttpHandler.class);
      handlerBinder.addBinding().to(ProgramLifecycleHttpHandler.class);
      handlerBinder.addBinding().to(PreferencesHttpHandler.class);
      handlerBinder.addBinding().to(ConsoleSettingsHttpHandler.class);

      for (Class<? extends HttpHandler> handlerClass : handlerClasses) {
        handlerBinder.addBinding().to(handlerClass);
      }
    }

    @Provides
    @Named(Constants.AppFabric.SERVER_ADDRESS)
    public final InetAddress providesHostname(CConfiguration cConf) {
      return Networks.resolve(cConf.get(Constants.AppFabric.SERVER_ADDRESS),
                              new InetSocketAddress("localhost", 0).getAddress());
    }

    /**
     * Provides a supplier of quartz scheduler so that initialization of the scheduler can be done after guice
     * injection. It returns a singleton of Scheduler.
     */
    @Provides
    public Supplier<org.quartz.Scheduler> providesSchedulerSupplier(final DataSetBasedScheduleStore scheduleStore,
                                                                    final CConfiguration cConf) {
      return new Supplier<org.quartz.Scheduler>() {
        private org.quartz.Scheduler scheduler;

        @Override
        public synchronized org.quartz.Scheduler get() {
          try {
            if (scheduler == null) {
              scheduler = getScheduler(scheduleStore, cConf);
            }
            return scheduler;
          } catch (Exception e) {
            throw Throwables.propagate(e);
          }
        }
      };
    }

    /**
     * Create a quartz scheduler. Quartz factory method is not used, because inflexible in allowing custom jobstore
     * and turning off check for new versions.
     * @param store JobStore.
     * @param cConf CConfiguration.
     * @return an instance of {@link org.quartz.Scheduler}
     * @throws SchedulerException
     */
    private org.quartz.Scheduler getScheduler(JobStore store,
                                              CConfiguration cConf) throws SchedulerException {

      int threadPoolSize = cConf.getInt(Constants.Scheduler.CFG_SCHEDULER_MAX_THREAD_POOL_SIZE,
                                        Constants.Scheduler.DEFAULT_THREAD_POOL_SIZE);
      ExecutorThreadPool threadPool = new ExecutorThreadPool(threadPoolSize);
      threadPool.initialize();
      String schedulerName = DirectSchedulerFactory.DEFAULT_SCHEDULER_NAME;
      String schedulerInstanceId = DirectSchedulerFactory.DEFAULT_INSTANCE_ID;

      QuartzSchedulerResources qrs = new QuartzSchedulerResources();
      JobRunShellFactory jrsf = new StdJobRunShellFactory();

      qrs.setName(schedulerName);
      qrs.setInstanceId(schedulerInstanceId);
      qrs.setJobRunShellFactory(jrsf);
      qrs.setThreadPool(threadPool);
      qrs.setThreadExecutor(new DefaultThreadExecutor());
      qrs.setJobStore(store);
      qrs.setRunUpdateCheck(false);
      QuartzScheduler qs = new QuartzScheduler(qrs, -1, -1);

      ClassLoadHelper cch = new CascadingClassLoadHelper();
      cch.initialize();

      store.initialize(cch, qs.getSchedulerSignaler());
      org.quartz.Scheduler scheduler = new StdScheduler(qs);

      jrsf.initialize(scheduler);
      qs.initialize();

      return scheduler;
    }
  }
}<|MERGE_RESOLUTION|>--- conflicted
+++ resolved
@@ -263,11 +263,7 @@
                                                                         Names.named("appfabric.http.handler"));
       CommonHandlers.add(handlerBinder);
       handlerBinder.addBinding().to(AppFabricHttpHandler.class);
-<<<<<<< HEAD
-      handlerBinder.addBinding().to(PingHandler.class);
       handlerBinder.addBinding().to(VersionHandler.class);
-=======
->>>>>>> c46f2522
       handlerBinder.addBinding().to(MonitorHandler.class);
       handlerBinder.addBinding().to(ServiceHttpHandler.class);
       handlerBinder.addBinding().to(NamespaceHttpHandler.class);
