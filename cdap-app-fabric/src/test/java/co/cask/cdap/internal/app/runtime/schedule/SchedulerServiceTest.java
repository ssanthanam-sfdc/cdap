--- conflicted
+++ resolved
@@ -147,20 +147,12 @@
     checkState(Scheduler.ScheduleState.NOT_FOUND, scheduleIds);
   }
 
-<<<<<<< HEAD
-  private void checkState(Scheduler.ScheduleState expectedState, List<String> scheduleIds) {
+  private void checkState(Scheduler.ScheduleState expectedState, List<String> scheduleIds) throws Exception {
     for (String scheduleId : scheduleIds) {
       int i = scheduleId.lastIndexOf(':');
       Assert.assertEquals(expectedState, schedulerService.scheduleState(program, SchedulableProgramType.WORKFLOW,
                                                                         scheduleId.substring(i + 1)));
     }
-=======
-  private void checkState(Scheduler.ScheduleState expectedState, List<String> scheduleIds) throws Exception {
-    Assert.assertEquals(expectedState, schedulerService.scheduleState(program, SchedulableProgramType.WORKFLOW,
-                                                                      "Schedule1"));
-    Assert.assertEquals(expectedState, schedulerService.scheduleState(program, SchedulableProgramType.WORKFLOW,
-                                                                      "Schedule1"));
->>>>>>> 4acbf77f
   }
 
   private ApplicationSpecification createNewSpecification(ApplicationSpecification spec, Id.Program programId,
