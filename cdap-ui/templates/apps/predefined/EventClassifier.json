--- conflicted
+++ resolved
@@ -1,11 +1,7 @@
 {
     "artifact": {
         "name": "cdap-data-pipeline",
-<<<<<<< HEAD
-        "version": "3.5.1-SNAPSHOT",
-=======
         "version": "4.0.0-SNAPSHOT",
->>>>>>> b372b94e
         "scope": "SYSTEM"
     },
     "description": "Score incoming events against a learned model to classify events as spam or not spam",
