--- conflicted
+++ resolved
@@ -145,8 +145,6 @@
     });
   }
 
-<<<<<<< HEAD
-=======
   @Test
   public void testIncrements() throws OperationException, InterruptedException {
     TimeSeriesTable timeSeriesTable = getTableFactory().createTimeSeries("seconds", 1);
@@ -185,7 +183,6 @@
 
   }
 
->>>>>>> 3167c5c5
   @Test
   public void testTimeSeriesMinuteResolution() throws OperationException {
     TimeSeriesTable timeSeriesTable = getTableFactory().createTimeSeries(60);
