/*
 * Copyright © 2015 Cask Data, Inc.
 *
 * Licensed under the Apache License, Version 2.0 (the "License"); you may not
 * use this file except in compliance with the License. You may obtain a copy of
 * the License at
 *
 * http://www.apache.org/licenses/LICENSE-2.0
 *
 * Unless required by applicable law or agreed to in writing, software
 * distributed under the License is distributed on an "AS IS" BASIS, WITHOUT
 * WARRANTIES OR CONDITIONS OF ANY KIND, either express or implied. See the
 * License for the specific language governing permissions and limitations under
 * the License.
 */

package co.cask.cdap.data2.datafabric.dataset.service;

import co.cask.cdap.api.dataset.DatasetProperties;
import co.cask.cdap.api.dataset.DatasetSpecification;
import co.cask.cdap.api.dataset.table.OrderedTable;
import co.cask.cdap.common.conf.CConfiguration;
import co.cask.cdap.common.conf.Constants;
import co.cask.cdap.common.exception.HandlerException;
import co.cask.cdap.data2.datafabric.dataset.instance.DatasetInstanceManager;
import co.cask.cdap.data2.datafabric.dataset.service.executor.DatasetAdminOpResponse;
import co.cask.cdap.data2.datafabric.dataset.service.executor.DatasetOpExecutor;
import co.cask.cdap.data2.datafabric.dataset.type.DatasetTypeManager;
import co.cask.cdap.explore.client.ExploreFacade;
import co.cask.cdap.proto.DatasetInstanceConfiguration;
import co.cask.cdap.proto.DatasetMeta;
import co.cask.cdap.proto.DatasetTypeMeta;
import co.cask.cdap.proto.Id;
import co.cask.http.AbstractHttpHandler;
import co.cask.http.HttpResponder;
import com.google.common.collect.Maps;
import com.google.common.reflect.TypeToken;
import com.google.gson.Gson;
import com.google.gson.GsonBuilder;
import com.google.gson.JsonElement;
import com.google.gson.JsonObject;
import com.google.gson.JsonSerializationContext;
import com.google.gson.JsonSerializer;
import com.google.inject.Inject;
import org.jboss.netty.buffer.ChannelBufferInputStream;
import org.jboss.netty.handler.codec.http.HttpRequest;
import org.jboss.netty.handler.codec.http.HttpResponseStatus;
import org.slf4j.Logger;
import org.slf4j.LoggerFactory;

import java.io.InputStreamReader;
import java.io.Reader;
import java.lang.reflect.Type;
import java.util.SortedMap;
import java.util.concurrent.TimeUnit;
import javax.annotation.Nullable;
import javax.ws.rs.DELETE;
import javax.ws.rs.GET;
import javax.ws.rs.POST;
import javax.ws.rs.PUT;
import javax.ws.rs.Path;
import javax.ws.rs.PathParam;

/**
 * Handles dataset instance management calls.
 */
// todo: do we want to make it authenticated? or do we treat it always as "internal" piece?
@Path(Constants.Gateway.API_VERSION_3 + "/namespaces/{namespace-id}")
public class DatasetInstanceHandler extends AbstractHttpHandler {
  private static final Logger LOG = LoggerFactory.getLogger(DatasetInstanceHandler.class);
  private static final Gson GSON = new GsonBuilder()
    .registerTypeAdapter(DatasetSpecification.class, new DatasetSpecificationAdapter())
    .create();

  private final DatasetTypeManager implManager;
  private final DatasetInstanceManager instanceManager;
  private final DatasetOpExecutor opExecutorClient;
  private final ExploreFacade exploreFacade;

  private final CConfiguration conf;

  @Inject
  public DatasetInstanceHandler(DatasetTypeManager implManager, DatasetInstanceManager instanceManager,
                                DatasetOpExecutor opExecutorClient, ExploreFacade exploreFacade,
                                CConfiguration conf) {
    this.opExecutorClient = opExecutorClient;
    this.implManager = implManager;
    this.instanceManager = instanceManager;
    this.exploreFacade = exploreFacade;
    this.conf = conf;
  }

  @GET
  @Path("/data/datasets/")
  public void list(HttpRequest request, HttpResponder responder, @PathParam("namespace-id") String namespaceId) {
    responder.sendJson(HttpResponseStatus.OK, instanceManager.getAll());
  }

  @GET
  @Path("/data/datasets/{name}")
  public void getInfo(HttpRequest request, HttpResponder responder, @PathParam("namespace-id") String namespaceId,
                      @PathParam("name") String name) {
    DatasetSpecification spec = instanceManager.get(name);
    if (spec == null) {
      responder.sendStatus(HttpResponseStatus.NOT_FOUND);
    } else {
<<<<<<< HEAD
      // try finding type info in the dataset's namespace
      DatasetTypeMeta typeMeta = getTypeInfo(Id.Namespace.from(namespaceId), spec.getType());
      if (typeMeta == null) {
        // Dataset type not found in the instance's namespace and the system namespace. Bail out.
=======
      // try finding type info in the dataset's namespace first, then the system namespace
      DatasetTypeMeta typeMeta = getTypeInfo(Id.Namespace.from(namespaceId), spec.getType());
      if (typeMeta == null) {
        // Dataset type not found in the instance's namespace or the system namespace. Bail out.
>>>>>>> ccf36f8d
        responder.sendString(HttpResponseStatus.NOT_FOUND,
                             String.format("Dataset type %s used by dataset %s not found", spec.getType(), name));
        return;
      }
      // typeMeta is guaranteed to be non-null now.
      DatasetMeta info = new DatasetMeta(spec, typeMeta, null);
      responder.sendJson(HttpResponseStatus.OK, info, DatasetMeta.class, GSON);
    }
  }

  /**
   * Creates a new Dataset instance.
   */
  @PUT
  @Path("/data/datasets/{name}")
  public void create(HttpRequest request, HttpResponder responder, @PathParam("namespace-id") String namespaceId,
                     @PathParam("name") String name) {
    DatasetInstanceConfiguration creationProperties = getInstanceConfiguration(request);

    LOG.info("Creating dataset {}.{}, type name: {}, typeAndProps: {}",
             namespaceId, name, creationProperties.getTypeName(), creationProperties.getProperties());

    DatasetSpecification existing = instanceManager.get(name);
    if (existing != null) {
      String message = String.format("Cannot create dataset %s.%s: instance with same name already exists %s",
                                     namespaceId, name, existing);
      LOG.info(message);
      responder.sendString(HttpResponseStatus.CONFLICT, message);
      return;
    }

    // Disable explore if the table already existed
    if (existing != null) {
      disableExplore(name);
    }

    if (!createDatasetInstance(creationProperties, namespaceId, name, responder, "create")) {
      return;
    }

    enableExplore(name, creationProperties);

    responder.sendStatus(HttpResponseStatus.OK);
  }

  /**
   * Updates an existing Dataset specification properties  {@link DatasetInstanceConfiguration}
   * is constructed based on request and the Dataset instance is updated.
   */
  @PUT
  @Path("/data/datasets/{name}/properties")
  public void update(HttpRequest request, HttpResponder responder, @PathParam("namespace-id") String namespaceId,
                     @PathParam("name") String name) {
    DatasetInstanceConfiguration creationProperties = getInstanceConfiguration(request);

    LOG.info("Update dataset {}, type name: {}, typeAndProps: {}",
             name, creationProperties.getTypeName(), creationProperties.getProperties());
    DatasetSpecification existing = instanceManager.get(name);

    if (existing == null) {
      // update is true , but dataset instance does not exist, return 404.
      responder.sendString(HttpResponseStatus.NOT_FOUND,
                           String.format("Dataset Instance %s.%s does not exist to update", namespaceId, name));
      return;
    }

    if (!existing.getType().equals(creationProperties.getTypeName())) {
      String  message = String.format("Cannot update dataset %s.%s instance with a different type, existing type is %s",
                                      namespaceId, name, existing.getType());
      LOG.warn(message);
      responder.sendString(HttpResponseStatus.CONFLICT, message);
      return;
    }

    disableExplore(name);

    if (!createDatasetInstance(creationProperties, namespaceId, name, responder, "update")) {
      return;
    }

    enableExplore(name, creationProperties);

    //caling admin upgrade, after updating specification
    executeAdmin(request, responder, namespaceId, name, "upgrade");
  }

  private DatasetInstanceConfiguration getInstanceConfiguration(HttpRequest request) {
    Reader reader = new InputStreamReader(new ChannelBufferInputStream(request.getContent()));
    DatasetInstanceConfiguration creationProperties = GSON.fromJson(reader, DatasetInstanceConfiguration.class);
    if (creationProperties.getProperties().containsKey(OrderedTable.PROPERTY_TTL)) {
      long ttl = TimeUnit.SECONDS.toMillis(Long.parseLong
        (creationProperties.getProperties().get(OrderedTable.PROPERTY_TTL)));
      creationProperties.getProperties().put(OrderedTable.PROPERTY_TTL, String.valueOf(ttl));
    }
    return  creationProperties;
  }

  private boolean createDatasetInstance(DatasetInstanceConfiguration creationProperties, String namespaceId,
                                        String name, HttpResponder responder, String operation) {
    String typeName = creationProperties.getTypeName();
    DatasetTypeMeta typeMeta = getTypeInfo(Id.Namespace.from(namespaceId), typeName);
    if (typeMeta == null) {
      // Type not found in the instance's namespace and the system namespace. Bail out.
      String message = String.format("Cannot %s dataset %s.%s: unknown type %s",
                                     operation, namespaceId, name, creationProperties.getTypeName());
      LOG.warn(message);
      responder.sendString(HttpResponseStatus.NOT_FOUND, message);
      return false;
    }
    // Note how we execute configure() via opExecutorClient (outside of ds service) to isolate running user code
    DatasetSpecification spec;
    try {
      spec = opExecutorClient.create(Id.DatasetInstance.from(namespaceId, name), typeMeta,
                                     DatasetProperties.builder().addAll(creationProperties.getProperties()).build());
    } catch (Exception e) {
      String msg = String.format("Cannot %s dataset %s of type %s: executing create() failed, reason: %s",
                                 operation, name, creationProperties.getTypeName(), e.getMessage());
      LOG.error(msg, e);
      throw new RuntimeException(msg, e);
    }
    instanceManager.add(spec);
    return true;
  }

  @DELETE
  @Path("/data/datasets/{name}")
  public void drop(HttpRequest request, HttpResponder responder, @PathParam("namespace-id") String namespaceId,
                   @PathParam("name") String name) {
    LOG.info("Deleting dataset {}.{}", namespaceId, name);
    Id.DatasetInstance datasetInstanceId = Id.DatasetInstance.from(namespaceId, name);
    DatasetSpecification spec = instanceManager.get(name);
    if (spec == null) {
      responder.sendStatus(HttpResponseStatus.NOT_FOUND);
      return;
    }

    try {
      if (!dropDataset(datasetInstanceId, spec)) {
        responder.sendStatus(HttpResponseStatus.NOT_FOUND);
        return;
      }
    } catch (Exception e) {
      String msg = String.format("Cannot delete dataset %s: executing delete() failed, reason: %s",
                                 name, e.getMessage());
      LOG.error(msg, e);
      throw new RuntimeException(msg, e);
    }

    responder.sendStatus(HttpResponseStatus.OK);
  }

  @POST
  @Path("/data/datasets/{name}/admin/{method}")
  public void executeAdmin(HttpRequest request, HttpResponder responder, @PathParam("namespace-id") String namespaceId,
                           @PathParam("name") String instanceName, @PathParam("method") String method) {
    Id.Namespace namespace = Id.Namespace.from(namespaceId);
    Id.DatasetInstance datasetInstanceId = Id.DatasetInstance.from(namespace, instanceName);
    try {
      Object result = null;
      String message = null;

      // NOTE: one cannot directly call create and drop, instead this should be called thru
      //       POST/DELETE @ /data/datasets/{instance-id}. Because we must create/drop metadata for these at same time
      if (method.equals("exists")) {
        result = opExecutorClient.exists(datasetInstanceId);
      } else if (method.equals("truncate")) {
        opExecutorClient.truncate(datasetInstanceId);
      } else if (method.equals("upgrade")) {
        opExecutorClient.upgrade(datasetInstanceId);
      } else {
        throw new HandlerException(HttpResponseStatus.NOT_FOUND, "Invalid admin operation: " + method);
      }

      DatasetAdminOpResponse response = new DatasetAdminOpResponse(result, message);
      responder.sendJson(HttpResponseStatus.OK, response);
    } catch (HandlerException e) {
      LOG.debug("Handler error", e);
      responder.sendStatus(e.getFailureStatus());
    } catch (Exception e) {
      LOG.error("Error executing admin operation {} for dataset instance {}", method, instanceName, e);
      responder.sendStatus(HttpResponseStatus.INTERNAL_SERVER_ERROR);
    }
  }

  @POST
  @Path("/data/datasets/{name}/data/{method}")
  public void executeDataOp(HttpRequest request, HttpResponder responder, @PathParam("namespace-id") String namespaceId,
                            @PathParam("name") String instanceName, @PathParam("method") String method) {
    // todo: execute data operation
    responder.sendStatus(HttpResponseStatus.NOT_IMPLEMENTED);
  }

  /**
   * Finds the {@link DatasetTypeMeta} for the specified dataset type name.
   * Search order - first in the specified namespace, then in the 'system' namespace from defaultModules
   *
   * @param namespaceId {@link Id.Namespace} for the specified namespace
   * @param typeName the name of the dataset type to search
   * @return {@link DatasetTypeMeta} for the type if found in either the specified namespace or in the system namespace,
   * null otherwise.
   * TODO: This may need to move to a util class eventually
   */
  @Nullable
  private DatasetTypeMeta getTypeInfo(Id.Namespace namespaceId, String typeName) {
    Id.DatasetType datasetTypeId = Id.DatasetType.from(namespaceId, typeName);
    DatasetTypeMeta typeMeta = implManager.getTypeInfo(datasetTypeId);
    if (typeMeta == null) {
      // Type not found in the instance's namespace. Now try finding it in the system namespace
      Id.DatasetType systemDatasetTypeId = Id.DatasetType.from(Constants.SYSTEM_NAMESPACE, typeName);
      typeMeta = implManager.getTypeInfo(systemDatasetTypeId);
    }
    return typeMeta;
  }

  /**
   * Drops a dataset.
   * @param spec specification of dataset to be dropped.
   * @return true if dropped successfully, false if dataset is not found.
   * @throws Exception on error.
   */
  private boolean dropDataset(Id.DatasetInstance datasetInstaceId, DatasetSpecification spec) throws Exception {
    String name = spec.getName();

    disableExplore(name);

    if (!instanceManager.delete(name)) {
      return false;
    }

    DatasetTypeMeta typeMeta = getTypeInfo(datasetInstaceId.getNamespace(), spec.getType());
    if (typeMeta == null) {
      return false;
    }
    opExecutorClient.drop(datasetInstaceId, typeMeta, spec);
    return true;
  }

  private void disableExplore(String name) {
    // Disable ad-hoc exploration of dataset
    // Note: today explore enable is not transactional with dataset create - CDAP-8
    try {
      exploreFacade.disableExploreDataset(name);
    } catch (Exception e) {
      String msg = String.format("Cannot disable exploration of dataset instance %s: %s",
                                 name, e.getMessage());
      LOG.error(msg, e);
      // TODO: at this time we want to still allow using dataset even if it cannot be used for exploration
      //responder.sendString(HttpResponseStatus.INTERNAL_SERVER_ERROR, msg);
      //return;
    }
  }

  private void enableExplore(String name, DatasetInstanceConfiguration creationProperties) {
    // Enable ad-hoc exploration of dataset
    // Note: today explore enable is not transactional with dataset create - CDAP-8
    try {
      exploreFacade.enableExploreDataset(name);
    } catch (Exception e) {
      String msg = String.format("Cannot enable exploration of dataset instance %s of type %s: %s",
                                 name, creationProperties.getProperties(), e.getMessage());
      LOG.error(msg, e);
      // TODO: at this time we want to still allow using dataset even if it cannot be used for exploration
      //responder.sendString(HttpResponseStatus.INTERNAL_SERVER_ERROR, msg);
      //return;
    }
  }

  /**
   * Adapter for {@link DatasetSpecification}
   */
  private static final class DatasetSpecificationAdapter implements JsonSerializer<DatasetSpecification> {

    private static final Type MAP_STRING_STRING_TYPE = new TypeToken<SortedMap<String, String>>() { }.getType();
    private static final Maps.EntryTransformer<String, String, String> TRANSFORM_DATASET_PROPERTIES =
      new Maps.EntryTransformer<String, String, String>() {
        @Override
        public String transformEntry(String key, String value) {
          if (key.equals(OrderedTable.PROPERTY_TTL)) {
            return String.valueOf(TimeUnit.MILLISECONDS.toSeconds(Long.parseLong(value)));
          } else {
            return value;
          }
        }
      };

    @Override
    public JsonElement serialize(DatasetSpecification src, Type typeOfSrc, JsonSerializationContext context) {
      JsonObject jsonObject = new JsonObject();
      jsonObject.addProperty("name", src.getName());
      jsonObject.addProperty("type", src.getType());
      jsonObject.add("properties", context.serialize(Maps.transformEntries(src.getProperties(),
                                                     TRANSFORM_DATASET_PROPERTIES), MAP_STRING_STRING_TYPE));
      Type specsType = new TypeToken<SortedMap<String, DatasetSpecification>>() { }.getType();
      jsonObject.add("datasetSpecs", context.serialize(src.getSpecifications(), specsType));
      return jsonObject;
    }
  }
}<|MERGE_RESOLUTION|>--- conflicted
+++ resolved
@@ -104,17 +104,10 @@
     if (spec == null) {
       responder.sendStatus(HttpResponseStatus.NOT_FOUND);
     } else {
-<<<<<<< HEAD
-      // try finding type info in the dataset's namespace
-      DatasetTypeMeta typeMeta = getTypeInfo(Id.Namespace.from(namespaceId), spec.getType());
-      if (typeMeta == null) {
-        // Dataset type not found in the instance's namespace and the system namespace. Bail out.
-=======
       // try finding type info in the dataset's namespace first, then the system namespace
       DatasetTypeMeta typeMeta = getTypeInfo(Id.Namespace.from(namespaceId), spec.getType());
       if (typeMeta == null) {
         // Dataset type not found in the instance's namespace or the system namespace. Bail out.
->>>>>>> ccf36f8d
         responder.sendString(HttpResponseStatus.NOT_FOUND,
                              String.format("Dataset type %s used by dataset %s not found", spec.getType(), name));
         return;
