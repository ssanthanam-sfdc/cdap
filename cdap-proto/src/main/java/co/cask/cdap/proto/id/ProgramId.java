--- conflicted
+++ resolved
@@ -36,19 +36,13 @@
   private transient Integer hashCode;
 
   public ProgramId(String namespace, String application, ProgramType type, String program) {
-<<<<<<< HEAD
-    super(namespace, EntityType.PROGRAM);
-    this.application = application;
-=======
     this(new ApplicationId(namespace, application), type, program);
   }
 
   ProgramId(ApplicationId appId, ProgramType type, String program) {
-    super(EntityType.PROGRAM);
-    this.namespace = appId.getNamespace();
+    super(appId.getNamespace(), EntityType.PROGRAM);
     this.application = appId.getApplication();
     this.version = appId.getVersion();
->>>>>>> 0469ef7a
     this.type = type;
     this.program = program;
   }
