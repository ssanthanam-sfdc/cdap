package com.continuuity.metrics2.frontend;

import com.continuuity.common.conf.CConfiguration;
import com.continuuity.common.conf.Constants;
import com.continuuity.common.db.DBConnectionPoolManager;
import com.continuuity.common.logging.LogCollector;
import com.continuuity.common.utils.ImmutablePair;
import com.continuuity.metrics2.common.DBUtils;
import com.continuuity.metrics2.temporaldb.DataPoint;
import com.continuuity.metrics2.temporaldb.Timeseries;
import com.continuuity.metrics2.thrift.Counter;
import com.continuuity.metrics2.thrift.CounterRequest;
import com.continuuity.metrics2.thrift.FlowArgument;
import com.continuuity.metrics2.thrift.MetricTimeseriesLevel;
import com.continuuity.metrics2.thrift.MetricsFrontendService;
import com.continuuity.metrics2.thrift.MetricsServiceException;
import com.continuuity.metrics2.thrift.Point;
import com.continuuity.metrics2.thrift.Points;
import com.continuuity.metrics2.thrift.TimeseriesRequest;
import com.continuuity.weave.common.Threads;
import com.google.common.base.Function;
import com.google.common.base.Joiner;
import com.google.common.collect.ImmutableList;
import com.google.common.collect.Iterables;
import com.google.common.collect.Lists;
import com.google.common.collect.Maps;
import com.mysql.jdbc.jdbc2.optional.MysqlConnectionPoolDataSource;
import org.apache.hadoop.conf.Configuration;
import org.apache.thrift.TException;
import org.hsqldb.jdbc.pool.JDBCPooledDataSource;
import org.slf4j.Logger;
import org.slf4j.LoggerFactory;

import java.io.IOException;
import java.sql.Connection;
import java.sql.PreparedStatement;
import java.sql.ResultSet;
import java.sql.SQLException;
import java.util.ArrayList;
import java.util.List;
import java.util.Map;
import java.util.concurrent.Callable;
import java.util.concurrent.ExecutionException;
import java.util.concurrent.ExecutorService;
import java.util.concurrent.Future;
import java.util.concurrent.SynchronousQueue;
import java.util.concurrent.ThreadPoolExecutor;
import java.util.concurrent.TimeUnit;

/**
 * MetricsService provides a readonly service for metrics.
 * It's a implementation that reads from the SQL supported DB.
 */
public class MetricsFrontendServiceImpl
  implements MetricsFrontendService.Iface {

  private static final Logger LOG = LoggerFactory.getLogger(
    MetricsFrontendServiceImpl.class
  );

  private static short SKIP_POINTS = 10;

  private static int MAX_THREAD_POOL_SIZE = 50;

  private LogCollector collector;

  // Thread pool of size max MAX_THREAD_POOL_SIZE.
  // 60 seconds wait time before killing idle threads.
  // Keep no idle threads more than 60 seconds.
  // If max thread pool size reached, reject the new coming
  private final ExecutorService executor =
    new ThreadPoolExecutor(0, MAX_THREAD_POOL_SIZE,
                           60L, TimeUnit.SECONDS,
                           new SynchronousQueue<Runnable>(),
                           Threads.createDaemonThreadFactory("metrics-service-%d"),
                           new ThreadPoolExecutor.DiscardPolicy());


  /**
   * DB Connection Pool manager.
   */
  private static DBConnectionPoolManager poolManager;

  public MetricsFrontendServiceImpl(CConfiguration configuration)
    throws ClassNotFoundException, SQLException {
    /*
    Connection string to connect to database.
   */
    String connectionUrl = configuration.get(Constants.CFG_METRICS_CONNECTION_URL,
                                             Constants.DEFAULT_METIRCS_CONNECTION_URL);
    /*
    Type of Database we are configured with.
   */
    DBUtils.DBType type = DBUtils.loadDriver(connectionUrl);

    // Creates a pooled data source.
<<<<<<< HEAD
    if(type == DBUtils.DBType.MYSQL) {
=======
    if (type == DBUtils.DBType.MYSQL) {
>>>>>>> bc3d1218
      MysqlConnectionPoolDataSource mysqlDataSource =
        new MysqlConnectionPoolDataSource();
      mysqlDataSource.setUrl(connectionUrl);
      poolManager = new DBConnectionPoolManager(mysqlDataSource, 1000);
<<<<<<< HEAD
    } else if(type == DBUtils.DBType.HSQLDB) {
=======
    } else if (type == DBUtils.DBType.HSQLDB) {
>>>>>>> bc3d1218
      JDBCPooledDataSource jdbcDataSource = new JDBCPooledDataSource();
      jdbcDataSource.setUrl(connectionUrl);
      poolManager = new DBConnectionPoolManager(jdbcDataSource, 1000);
    }
    DBUtils.createMetricsTables(getConnection(), type);
    // It seems like not a good idea to pass hadoop config that way.
    // But using log collector here is bad anyways: overlord should not use logCollector
    // as a library, but rather should talk to it thru remote API.
    // This is going to be extracted anyways
    collector = new LogCollector(configuration, new Configuration());
  }

  /**
   * @return a {@link java.sql.Connection} based on the <code>connectionUrl</code>
   * @throws java.sql.SQLException thrown in case of any error.
   */
  private Connection getConnection() throws SQLException {
    if (poolManager != null) {
      return poolManager.getValidConnection();
    }
    return null;
  }

  @Override
  public void clear(String accountId, String applicationId) throws MetricsServiceException, TException {
    try {
      if (!DBUtils.clearApplicationMetrics(getConnection(), accountId, applicationId)) {
        throw new MetricsServiceException("Fail to reset metrics for application " +
                                            applicationId + " for account " + accountId);
      }

    } catch (SQLException e) {
      throw new MetricsServiceException(e.getMessage());
    }
  }

  /**
   * Resets the metrics for a given account.
   *
   * @param accountId for which the metrics needs to be set.
   * @throws MetricsServiceException thrown when there is issue with reseting
   * metrics.
   * @throws TException for Thrift level issues
   */
  @Override
  public void reset(String accountId) throws MetricsServiceException, TException {
    try {
      if (!DBUtils.clearMetricsTables(getConnection(), accountId)) {
        throw new MetricsServiceException("Failed to reset metrics for " +
                                            "account " + accountId);
      }
    } catch (SQLException e) {
      throw new MetricsServiceException(e.getMessage());
    }
  }

  @Override
  public List<String> getLog(final String accountId, final String applicationId,
                             final String flowId, int size)
    throws MetricsServiceException, TException {

    String logTag = String.format("%s:%s:%s", accountId, applicationId, flowId);

    if (size < 0) {
      size = 10 * 1024;
    }

    List<String> lines = null;
    try {
      lines = collector.tail(logTag, size);
      return lines;
    } catch (IOException e) {
      LOG.warn("Failed to tail log file. Tag {}. Reason : {}",
               logTag, e.getMessage());
      throw new MetricsServiceException(e.getMessage());
    }
  }

  /**
   * Retrieves the counters as per the {@link CounterRequest} specification.
   *
   * @param request for counters.
   * @return list of {@link Counter}
   * @throws MetricsServiceException
   * @throws TException raised when thrift related issues.
   */
  @Override
  public List<Counter> getCounters(CounterRequest request)
    throws MetricsServiceException, TException {
      List<Counter> results = Lists.newArrayList();

      // Validate all the fields passed, if any problem return an exception
      // back to client.
      validateArguments(request.getArgument());

      // If run id is passed, then use it.
      String runIdInclusion = null;
      if (request.getArgument() != null &&
        request.getArgument().isSetRunId()) {
        runIdInclusion = String.format("run_id = '%s'",
          request.getArgument().getRunId());
      }

      // If metric name list is zero, then we return all the metrics.
      StringBuffer sql = new StringBuffer();
      if (request.getName() == null || request.getName().size() == 0) {
        sql.append("SELECT flowlet_id, metric, SUM(value) AS aggr_value");
        sql.append(" ");
        sql.append("FROM metrics WHERE account_id = ? AND application_id = ?");
        sql.append(" ");
        sql.append("AND flow_id = ?");
        sql.append(" ");
        if (runIdInclusion != null) {
          sql.append("AND").append(" ").append(runIdInclusion).append(" ");
        }
        sql.append("GROUP BY flowlet_id, metric");
      } else {
        // transform the metric names by adding single quotes around
        // each metric name as they are treated as metric.
        Iterable<String> iterator =
          Iterables.transform(request.getName(), new Function<String, String>() {
            @Override
            public String apply(String input) {
              return "'" + input + "'";
            }
          });

        // Join each with comma (,) as seperator.
        String values = Joiner.on(",").join(iterator);
        sql.append("SELECT flowlet_id, metric, SUM(value) AS aggr_value");
        sql.append(" ");
        sql.append("FROM metrics WHERE account_id = ? AND application_id = ?");
        sql.append(" ");
        sql.append("AND flow_id = ?");
        sql.append("AND");
        if (runIdInclusion != null) {
          sql.append(" ").append(runIdInclusion).append(" AND");
        }
        sql.append(" ").append("metric in (")
          .append(values).append(")").append(" ");
        sql.append("GROUP BY flowlet_id, metric");
      }

      Connection connection = null;
      PreparedStatement stmt = null;
      ResultSet rs = null;
      try {
        connection = getConnection();
        stmt = connection.prepareStatement(sql.toString());
        stmt.setString(1, request.getArgument().getAccountId());
        stmt.setString(2, request.getArgument().getApplicationId());
        stmt.setString(3, request.getArgument().getFlowId());
        rs = stmt.executeQuery();
        while (rs.next()) {
          results.add(new Counter(
            rs.getString("flowlet_id"),
            rs.getString("metric"),
            rs.getFloat("aggr_value")
          ));
        }
      } catch (SQLException e) {
        LOG.warn("Unable to retrieve counters. Reason : {}", e.getMessage());
      } finally {
        try {
          if (rs != null) {
            rs.close();
          }
          if (stmt != null) {
            stmt.close();
          }
          if (connection != null) {
            connection.close();
          }
        } catch (SQLException e) {
          LOG.warn("Failed to close connection/statement/record. Reason : " +
                     "{}", e.getMessage());
        }
      }

      return results;
  }

  /**
   * API to request time series data for a set of metrics.
   *
   * @param request
   */
  @Override
  public Points getTimeSeries(TimeseriesRequest request)
    throws MetricsServiceException, TException {
    List<Future<ImmutablePair<String, List<DataPoint>>>>
      dataPointsFuture = Lists.newArrayList();
    Timeseries timeseries = new Timeseries();

    long start = System.currentTimeMillis() / 1000;
    long end = start - 1; // Skip few current datapoints, as they might be
    // being populated.

    // Validate the timing request.
    validateTimeseriesRequest(request);

    // If start time is specified and end time is negative offset
    // from that start time, then we use that.
    if (request.isSetStartts() && request.getStartts() < 0) {
      start = start + request.getStartts() + SKIP_POINTS;
    }

    if (request.isSetStartts() && request.isSetEndts()) {
      start = request.getStartts();
      end = request.getEndts();
    }

    // Preprocess the metrics list.
    List<String> preprocessedMetrics = Lists.newArrayList();
    for (String metric : request.getMetrics()) {
      if ("busyness".equals(metric)) {
        preprocessedMetrics.add("tuples.read.count");
        preprocessedMetrics.add("tuples.attempt.read.count");
      } else {
        preprocessedMetrics.add(metric);
      }
    }

    // Iterate through the metric list to be retrieved and request them
    // to be fetched in parallel.
    for (String metric : preprocessedMetrics) {
      Callable<ImmutablePair<String, List<DataPoint>>> worker =
        new RetrieveDataPointCallable(metric, start, end, request);
      Future<ImmutablePair<String, List<DataPoint>>> submit = executor.submit(worker);
      dataPointsFuture.add(submit);
    }

    // Now, join on all dataPodints retrieved from future.
    long numPoints = Math.min(1800, end - start);
    Map<String, List<DataPoint>> dataPoints = Maps.newHashMap();
    for (Future<ImmutablePair<String, List<DataPoint>>> future : dataPointsFuture) {
      try {
        ImmutablePair<String, List<DataPoint>> dataPoint = future.get();
        dataPoints.put(dataPoint.getFirst(), dataPoint.getSecond());
      } catch (InterruptedException e) {
        LOG.info("Timeseries retrieval has been interrupted. Reason : {}",
                 e.getMessage());
        Thread.currentThread().interrupt();
      } catch (ExecutionException e) {
        LOG.warn("There was error getting results of a future. Reason : {}",
                 e.getMessage());
      }
    }

    Map<String, List<Point>> results = Maps.newHashMap();

    // Iterate through the list of metric requested and
    for (String metric : request.getMetrics()) {
      // If the metric to be retrieved is busyness, it's a composite metric
      // and hence we retrieve the tuple.read.count and tuples.proc.count
      // and divide one by the other. This is done on the rate.
      if (metric.equals("busyness")) {
        List<DataPoint> processed = dataPoints.get("tuples.read.count");
        List<DataPoint> read = dataPoints.get("tuples.attempt.read.count");
        if (read == null || processed == null) {
          List<DataPoint> n = null;
          results.put(metric, convertDataPointToPoint(n));
        } else {
          ImmutableList<DataPoint> busyness = timeseries.div(
            timeseries.rate(ImmutableList.copyOf(processed)),
            timeseries.rate(ImmutableList.copyOf(read)),
            new Function<Double, Double>() {
              @Override
              public Double apply(Double value) {
                if (value.doubleValue() > 1) {
                  value = new Double(1);
                }
                return value * 100;
              }
            }
          );
          ImmutableList<DataPoint> filledBusyness =
            timeseries.fill(busyness, "busyness", start, end, numPoints, 1);
          results.put(metric, convertDataPointToPoint(filledBusyness));
        }
      } else {
        ImmutableList<DataPoint> r =
          timeseries.rate(dataPoints.get(metric));
        ImmutableList<DataPoint> filledr =
          timeseries.fill(r, metric, start, end, numPoints, 1);
        results.put(metric, convertDataPointToPoint(filledr));
      }
    }

//    StringBuffer sb = new StringBuffer();
//    for(Map.Entry<String, List<Point>> entry : results.entrySet()) {
//      sb.append("Metric :").append(entry.getKey()).append("[");
//      for(Point point : entry.getValue()) {
//        sb.append(point.getValue()).append(",");
//      }
//      sb.append("]").append("\n");
//    }
//    System.out.println(sb.toString());
    Points points = new Points();
    points.setPoints(results);
    return points;
  }

  /**
   * Converts List<DataPoint> to List<Point>. This is essentially done
   * to return values through thrift to frontend.
   *
   * @param points specifies a list of datapoints to be transformed to list of
   *               point.
   * @return List<Point>
   */
  List<Point> convertDataPointToPoint(List<DataPoint> points) {
    List<Point> p = Lists.newArrayList();
    if (points == null || points.size() < 1) {
      return p;
    }
    short count = SKIP_POINTS;
    for (DataPoint point : points) {
      if (points.size() > SKIP_POINTS && count > 0) {
        count--;
        continue;
      }
      Point p1 = new Point();
      p1.setTimestamp(point.getTimestamp());
      p1.setValue(point.getValue());
      p.add(p1);
    }
    //Collections.reverse(p);
    return p;
  }

  /**
   * Callable that's responsible for retrieving the metric requested in
   * parallel from database.
   */
  private class RetrieveDataPointCallable
    implements Callable<ImmutablePair<String, List<DataPoint>>> {
    final String metric;
    final long start;
    final long end;
    final TimeseriesRequest request;

    public RetrieveDataPointCallable(String metric, long start, long end,
                                     TimeseriesRequest request) {
      this.metric = metric;
      this.start = start;
      this.end = end;
      this.request = request;
    }
    @Override
    public ImmutablePair<String, List<DataPoint>> call() throws Exception {
      MetricTimeseriesLevel level = MetricTimeseriesLevel.FLOW_LEVEL;
      if (request.isSetLevel()) {
        level = request.getLevel();
      }
      List<DataPoint> points =
        getDataPoint(metric, level, start, end, request.getArgument());
      return new ImmutablePair<String, List<DataPoint>>(metric, points);
    }
  }

  /**
   * For a given metric returns a list of datapoint.
   *
   * @param metric name of metric.
   * @param level  level at which the metrics needs to be retrieved.
   * @param start  start timestamp
   * @param end    end timestamp
   * @param argument of a flow.
   * @return List<DataPoint>
   */
  List<DataPoint> getDataPoint(String metric, MetricTimeseriesLevel level,
                               long start, long end, FlowArgument argument) {
    Connection connection = null;
    PreparedStatement stmt = null;
    ResultSet rs = null;
    List<DataPoint> results = new ArrayList<DataPoint>();

    try {
      // Get the connection for database.
      connection = getConnection();

      // Generates statement for retrieving metrics at run level.
      if (level == MetricTimeseriesLevel.RUNID_LEVEL) {
        StringBuffer sb = new StringBuffer();
        sb.append("SELECT timestamp, metric, SUM(value) AS aggregate");
        sb.append(" ").append(" FROM timeseries");
        sb.append(" ").append("WHERE");
        sb.append(" ").append("account_id = ? AND");
        sb.append(" ").append("application_id = ? AND");
        sb.append(" ").append("flow_id = ? AND");
        sb.append(" ").append("run_id = ? AND");
        sb.append(" ").append("timestamp >= ? AND");
        sb.append(" ").append("timestamp < ? AND");
        sb.append(" ").append("metric = ?");
        sb.append(" ").append("GROUP BY timestamp, metric");
        sb.append(" ").append("ORDER BY timestamp");

        // Connection
        stmt = connection.prepareStatement(sb.toString());
        stmt.setString(1, argument.getAccountId());
        stmt.setString(2, argument.getApplicationId());
        stmt.setString(3, argument.getFlowId());
        stmt.setString(4, argument.getRunId());
        stmt.setLong(5, start);
        stmt.setLong(6, end);
        stmt.setString(7, metric);
        LOG.trace("Timeseries query {}", stmt.toString());
      } else if (level == MetricTimeseriesLevel.ACCOUNT_LEVEL) {
        StringBuffer sb = new StringBuffer();
        sb.append("SELECT timestamp, metric, SUM(value) AS aggregate");
        sb.append(" ").append(" FROM timeseries");
        sb.append(" ").append("WHERE");
        sb.append(" ").append("account_id = ? AND");
        sb.append(" ").append("timestamp >= ? AND");
        sb.append(" ").append("timestamp < ? AND");
        sb.append(" ").append("metric = ?");
        sb.append(" ").append("GROUP BY timestamp, metric");
        sb.append(" ").append("ORDER BY timestamp");
        stmt = connection.prepareStatement(sb.toString());
        stmt.setString(1, argument.getAccountId());
        stmt.setLong(2, start);
        stmt.setLong(3, end);
        stmt.setString(4, metric);
        LOG.trace("Timeseries query {}", stmt.toString());
      } else if (level == MetricTimeseriesLevel.APPLICATION_LEVEL) {
        StringBuffer sb = new StringBuffer();
        sb.append("SELECT timestamp, metric, SUM(value) AS aggregate");
        sb.append(" ").append(" FROM timeseries");
        sb.append(" ").append("WHERE");
        sb.append(" ").append("account_id = ? AND");
        sb.append(" ").append("application_id = ? AND");
        sb.append(" ").append("timestamp >= ? AND");
        sb.append(" ").append("timestamp < ? AND");
        sb.append(" ").append("metric = ?");
        sb.append(" ").append("GROUP BY timestamp, metric");
        sb.append(" ").append("ORDER BY timestamp");
        stmt = connection.prepareStatement(sb.toString());
        stmt.setString(1, argument.getAccountId());
        stmt.setString(2, argument.getApplicationId());
        stmt.setLong(3, start);
        stmt.setLong(4, end);
        stmt.setString(5, metric);
        LOG.trace("Timeseries query {}", stmt.toString());
      } else if (level == MetricTimeseriesLevel.FLOW_LEVEL) {
        StringBuffer sb = new StringBuffer();
        sb.append("SELECT timestamp, metric, SUM(value) AS aggregate");
        sb.append(" ").append(" FROM timeseries");
        sb.append(" ").append("WHERE");
        sb.append(" ").append("account_id = ? AND");
        sb.append(" ").append("application_id = ? AND");
        sb.append(" ").append("flow_id = ? AND");
        sb.append(" ").append("timestamp >= ? AND");
        sb.append(" ").append("timestamp < ? AND");
        sb.append(" ").append("metric = ?");
        sb.append(" ").append("GROUP BY timestamp, metric");
        sb.append(" ").append("ORDER BY timestamp");
        stmt = connection.prepareStatement(sb.toString());
        stmt.setString(1, argument.getAccountId());
        stmt.setString(2, argument.getApplicationId());
        stmt.setString(3, argument.getFlowId());
        stmt.setLong(4, start);
        stmt.setLong(5, end);
        stmt.setString(6, metric);
        LOG.trace("Timeseries query {}", stmt.toString());
      } else if (level == MetricTimeseriesLevel.FLOWLET_LEVEL) {
        StringBuffer sb = new StringBuffer();
        sb.append("SELECT timestamp, metric, SUM(value) AS aggregate");
        sb.append(" ").append(" FROM timeseries");
        sb.append(" ").append("WHERE");
        sb.append(" ").append("account_id = ? AND");
        sb.append(" ").append("application_id = ? AND");
        sb.append(" ").append("flow_id = ? AND");
        sb.append(" ").append("flowlet_id = ? AND");
        sb.append(" ").append("timestamp >= ? AND");
        sb.append(" ").append("timestamp < ? AND");
        sb.append(" ").append("metric = ?");
        sb.append(" ").append("GROUP BY timestamp, metric");
        sb.append(" ").append("ORDER BY timestamp");
        stmt = connection.prepareStatement(sb.toString());
        stmt.setString(1, argument.getAccountId());
        stmt.setString(2, argument.getApplicationId());
        stmt.setString(3, argument.getFlowId());
        stmt.setString(4, argument.getFlowletId());
        stmt.setLong(5, start);
        stmt.setLong(6, end);
        stmt.setString(7, metric);
        LOG.trace("Timeseries query {}", stmt.toString());
      }

      // Execute the query.
      rs = stmt.executeQuery();

      // Iterate through the points.
      while (rs.next()) {
        DataPoint.Builder dpb = new DataPoint.Builder(rs.getString("metric"));
        dpb.addTimestamp(rs.getLong("timestamp"));
        dpb.addValue(rs.getFloat("aggregate"));
        results.add(dpb.create());
      }
    } catch (SQLException e) {
      LOG.warn("Failed retrieving data for request {}. Reason : {}",
               argument.toString(), e.getMessage());
    } finally {
      try {
        if (rs != null) {
          rs.close();
        }
        if (stmt != null) {
          stmt.close();
        }
        if (connection != null) {
          connection.close();
        }
      } catch (SQLException e) {
        LOG.warn("Failed closing recordset/statement/connection. Reason : " +
                   "{}", e.getMessage());
      }
    }
    return results;
  }

  /**
   * @throws IllegalArgumentException thrown if issue with arguments.
   */
  private void validateArguments(FlowArgument argument)
    throws MetricsServiceException {

    // Check if there are arguments, if there are none, then we cannot
    // proceed further.
    if (argument == null) {
      throw new MetricsServiceException(
        "Arguments specifying the flow has not been provided. Please specify " +
          "account, application, flow id"
      );
    }

    if (argument.getAccountId() == null || argument.getAccountId().isEmpty()) {
      throw new MetricsServiceException("Account ID has not been specified.");
    }

    if (argument.getApplicationId() == null ||
      argument.getApplicationId().isEmpty()) {
      throw new MetricsServiceException("Application ID has not been specified");
    }

    if (argument.getFlowId() == null ||
      argument.getFlowId().isEmpty()) {
      throw new MetricsServiceException("Flow ID has not been specified.");
    }
  }

  private void validateTimeseriesRequest(TimeseriesRequest request)
    throws MetricsServiceException {

    if (!request.isSetArgument()) {
      throw new MetricsServiceException("Flow arguments should be specified.");
    }

    if (!request.isSetMetrics()) {
      throw new MetricsServiceException("No metrics specified");
    }
  }

}<|MERGE_RESOLUTION|>--- conflicted
+++ resolved
@@ -94,20 +94,12 @@
     DBUtils.DBType type = DBUtils.loadDriver(connectionUrl);
 
     // Creates a pooled data source.
-<<<<<<< HEAD
-    if(type == DBUtils.DBType.MYSQL) {
-=======
     if (type == DBUtils.DBType.MYSQL) {
->>>>>>> bc3d1218
       MysqlConnectionPoolDataSource mysqlDataSource =
         new MysqlConnectionPoolDataSource();
       mysqlDataSource.setUrl(connectionUrl);
       poolManager = new DBConnectionPoolManager(mysqlDataSource, 1000);
-<<<<<<< HEAD
-    } else if(type == DBUtils.DBType.HSQLDB) {
-=======
     } else if (type == DBUtils.DBType.HSQLDB) {
->>>>>>> bc3d1218
       JDBCPooledDataSource jdbcDataSource = new JDBCPooledDataSource();
       jdbcDataSource.setUrl(connectionUrl);
       poolManager = new DBConnectionPoolManager(jdbcDataSource, 1000);
