package com.continuuity.test;

import com.continuuity.api.annotation.Beta;
import com.continuuity.api.app.Application;
import com.continuuity.api.app.ApplicationContext;
import com.continuuity.app.ApplicationSpecification;
import com.continuuity.app.DefaultAppConfigurer;
import com.continuuity.app.guice.AppFabricServiceRuntimeModule;
import com.continuuity.app.guice.ProgramRunnerRuntimeModule;
import com.continuuity.common.conf.CConfiguration;
import com.continuuity.common.conf.Constants;
import com.continuuity.common.guice.ConfigModule;
import com.continuuity.common.guice.DiscoveryRuntimeModule;
import com.continuuity.common.guice.IOModule;
import com.continuuity.common.guice.LocationRuntimeModule;
import com.continuuity.common.metrics.MetricsCollectionService;
import com.continuuity.common.utils.Networks;
import com.continuuity.data.runtime.DataFabricModules;
import com.continuuity.data.runtime.DataSetServiceModules;
import com.continuuity.data.runtime.LocationStreamFileWriterFactory;
import com.continuuity.data.stream.StreamFileWriterFactory;
import com.continuuity.data.stream.service.StreamHandler;
import com.continuuity.data.stream.service.StreamServiceModule;
import com.continuuity.data2.datafabric.dataset.service.DatasetService;
import com.continuuity.data2.dataset2.DatasetFramework;
import com.continuuity.data2.transaction.inmemory.InMemoryTransactionManager;
import com.continuuity.data2.transaction.stream.StreamAdmin;
import com.continuuity.data2.transaction.stream.StreamConsumerFactory;
import com.continuuity.data2.transaction.stream.StreamConsumerStateStoreFactory;
import com.continuuity.data2.transaction.stream.leveldb.LevelDBStreamConsumerStateStoreFactory;
import com.continuuity.data2.transaction.stream.leveldb.LevelDBStreamFileAdmin;
import com.continuuity.data2.transaction.stream.leveldb.LevelDBStreamFileConsumerFactory;
import com.continuuity.gateway.auth.AuthModule;
import com.continuuity.gateway.handlers.AppFabricHttpHandler;
import com.continuuity.hive.guice.HiveRuntimeModule;
<<<<<<< HEAD
import com.continuuity.hive.inmemory.InMemoryHiveMetastore;
=======
import com.continuuity.hive.metastore.HiveMetastore;
import com.continuuity.hive.metastore.InMemoryHiveMetastore;
>>>>>>> c265a74a
import com.continuuity.hive.server.HiveServer;
import com.continuuity.internal.app.Specifications;
import com.continuuity.internal.app.runtime.schedule.SchedulerService;
import com.continuuity.internal.data.dataset.DatasetAdmin;
import com.continuuity.internal.data.dataset.DatasetInstanceProperties;
import com.continuuity.internal.data.dataset.module.DatasetModule;
import com.continuuity.logging.appender.LogAppenderInitializer;
import com.continuuity.logging.guice.LoggingModules;
import com.continuuity.metrics.MetricsConstants;
import com.continuuity.metrics.guice.MetricsHandlerModule;
import com.continuuity.metrics.query.MetricsQueryService;
import com.continuuity.test.internal.AppFabricTestHelper;
import com.continuuity.test.internal.ApplicationManagerFactory;
import com.continuuity.test.internal.DefaultApplicationManager;
import com.continuuity.test.internal.DefaultId;
import com.continuuity.test.internal.DefaultProcedureClient;
import com.continuuity.test.internal.DefaultStreamWriter;
import com.continuuity.test.internal.ProcedureClientFactory;
import com.continuuity.test.internal.StreamWriterFactory;
import com.continuuity.test.internal.TestMetricsCollectionService;

import com.google.common.base.Preconditions;
import com.google.common.base.Throwables;
import com.google.common.io.ByteStreams;
import com.google.inject.AbstractModule;
import com.google.inject.Guice;
import com.google.inject.Injector;
import com.google.inject.Module;
import com.google.inject.Scopes;
import com.google.inject.Singleton;
import com.google.inject.assistedinject.FactoryModuleBuilder;
import com.google.inject.util.Modules;
import org.apache.twill.discovery.Discoverable;
import org.apache.twill.discovery.DiscoveryServiceClient;
import org.apache.twill.discovery.ServiceDiscovered;
import org.apache.twill.filesystem.Location;
import org.apache.twill.filesystem.LocationFactory;
import org.junit.AfterClass;
import org.junit.BeforeClass;
import org.junit.ClassRule;
import org.junit.rules.TemporaryFolder;

import java.io.File;
import java.io.FileOutputStream;
import java.io.IOException;
import java.io.InputStream;
import java.net.InetSocketAddress;
import java.sql.Connection;
import java.sql.DriverManager;

/**
 * Base class to inherit from, provides testing functionality for {@link com.continuuity.api.Application}.
 */
public class ReactorTestBase {

  @ClassRule
  public static TemporaryFolder tmpFolder = new TemporaryFolder();

  private static File testAppDir;
  private static LocationFactory locationFactory;
  private static Injector injector;
  private static MetricsQueryService metricsQueryService;
  private static MetricsCollectionService metricsCollectionService;
  private static LogAppenderInitializer logAppenderInitializer;
  private static AppFabricHttpHandler httpHandler;
  private static SchedulerService schedulerService;
  private static DatasetService datasetService;
  private static DatasetFramework datasetFramework;
  private static DiscoveryServiceClient discoveryClient;

<<<<<<< HEAD
  private static InMemoryHiveMetastore hiveMetastore;
=======
  private static HiveMetastore hiveMetastore;
>>>>>>> c265a74a
  private static HiveServer hiveServer;


  /**
   * Deploys an {@link com.continuuity.api.Application}. The {@link com.continuuity.api.flow.Flow Flows} and
   * {@link com.continuuity.api.procedure.Procedure Procedures} defined in the application
   * must be in the same or children package as the application.
   *
   * @param applicationClz The application class
   * @return An {@link com.continuuity.test.ApplicationManager} to manage the deployed application.
   */
  protected ApplicationManager deployApplication(Class<?> applicationClz,
                                                 File...bundleEmbeddedJars) {
    
    Preconditions.checkNotNull(applicationClz, "Application class cannot be null.");

    try {
      Object appInstance = applicationClz.newInstance();
      ApplicationSpecification appSpec;

      if (appInstance instanceof Application) {
        Application app = (Application) appInstance;
        DefaultAppConfigurer configurer = new DefaultAppConfigurer(app);
        app.configure(configurer, new ApplicationContext());
        appSpec = configurer.createApplicationSpec();
      } else if (appInstance instanceof com.continuuity.api.Application) {
        appSpec = Specifications.from(((com.continuuity.api.Application) appInstance).configure());
      } else {
        throw new IllegalArgumentException("Application class does not represent application: "
                                             + applicationClz.getName());
      }

      Location deployedJar = AppFabricTestHelper.deployApplication(httpHandler, locationFactory, appSpec.getName(),
                                                                   applicationClz, bundleEmbeddedJars);

      return
        injector.getInstance(ApplicationManagerFactory.class).create(DefaultId.ACCOUNT.getId(), appSpec.getName(),
                                                                     deployedJar, appSpec);

    } catch (Exception e) {
      throw Throwables.propagate(e);
    }
  }

  protected void clear() {
    try {
      AppFabricTestHelper.reset(httpHandler);
    } catch (Exception e) {
      throw Throwables.propagate(e);
    }
  }

  @BeforeClass
  public static void init() throws Exception {
    testAppDir = tmpFolder.newFolder();

    File appDir = new File(testAppDir, "app");
    File datasetDir = new File(testAppDir, "dataset");
    File tmpDir = new File(testAppDir, "tmp");

    appDir.mkdirs();
    datasetDir.mkdirs();
    tmpDir.mkdirs();

    CConfiguration configuration = CConfiguration.create();

    configuration.set(Constants.AppFabric.OUTPUT_DIR, appDir.getAbsolutePath());
    configuration.set(Constants.AppFabric.TEMP_DIR, tmpDir.getAbsolutePath());
    configuration.set(Constants.Dataset.Manager.OUTPUT_DIR, datasetDir.getAbsolutePath());
    configuration.set(Constants.Dataset.Manager.ADDRESS, "localhost");
    configuration.setInt(Constants.Dataset.Manager.PORT, Networks.getRandomPort());
    configuration.set(MetricsConstants.ConfigKeys.SERVER_PORT, Integer.toString(Networks.getRandomPort()));
    configuration.set(Constants.CFG_LOCAL_DATA_DIR, tmpFolder.newFolder("data").getAbsolutePath());
    configuration.setBoolean(Constants.Dangerous.UNRECOVERABLE_RESET, true);
    configuration.setBoolean(Constants.Hive.EXPLORE_ENABLED, true);

    // Windows specific requirements
    if (System.getProperty("os.name").startsWith("Windows")) {

      File binDir = new File(tmpDir, "bin");
      binDir.mkdir();

      copyTempFile("hadoop.dll", tmpDir);
      copyTempFile("winutils.exe", binDir);
      System.setProperty("hadoop.home.dir", tmpDir.getAbsolutePath());
      System.load(new File(tmpDir, "hadoop.dll").getAbsolutePath());
    }

    injector = Guice.createInjector(createDataFabricModule(configuration),
                                    new DataSetServiceModules().getInMemoryModule(),
                                    new ConfigModule(configuration),
                                    new IOModule(),
                                    new AuthModule(),
                                    new LocationRuntimeModule().getInMemoryModules(),
                                    new DiscoveryRuntimeModule().getInMemoryModules(),
                                    new AppFabricServiceRuntimeModule().getInMemoryModules(),
                                    new ProgramRunnerRuntimeModule().getInMemoryModules(),
                                    new StreamServiceModule() {
                                      @Override
                                      protected void configure() {
                                        super.configure();
                                        bind(StreamHandler.class).in(Scopes.SINGLETON);
                                        expose(StreamHandler.class);
                                      }
                                    },
<<<<<<< HEAD
                                    new HiveRuntimeModule().getInMemoryModules(),
=======
                                    new HiveRuntimeModule(configuration).getInMemoryModules(),
>>>>>>> c265a74a
                                    new TestMetricsClientModule(),
                                    new MetricsHandlerModule(),
                                    new LoggingModules().getInMemoryModules(),
                                    new AbstractModule() {
                                      @Override
                                      protected void configure() {
                                        install(new FactoryModuleBuilder()
                                                  .implement(ApplicationManager.class, DefaultApplicationManager.class)
                                                  .build(ApplicationManagerFactory.class));
                                        install(new FactoryModuleBuilder()
                                                  .implement(StreamWriter.class, DefaultStreamWriter.class)
                                                  .build(StreamWriterFactory.class));
                                        install(new FactoryModuleBuilder()
                                                  .implement(ProcedureClient.class, DefaultProcedureClient.class)
                                                  .build(ProcedureClientFactory.class));
                                      }
                                    }
                                    );
    injector.getInstance(InMemoryTransactionManager.class).startAndWait();
    locationFactory = injector.getInstance(LocationFactory.class);
    metricsQueryService = injector.getInstance(MetricsQueryService.class);
    metricsQueryService.startAndWait();
    metricsCollectionService = injector.getInstance(MetricsCollectionService.class);
    metricsCollectionService.startAndWait();
    logAppenderInitializer = injector.getInstance(LogAppenderInitializer.class);
    logAppenderInitializer.initialize();
    httpHandler = injector.getInstance(AppFabricHttpHandler.class);
    datasetService = injector.getInstance(DatasetService.class);
    datasetService.startAndWait();
    datasetFramework = injector.getInstance(DatasetFramework.class);
    schedulerService = injector.getInstance(SchedulerService.class);
    schedulerService.startAndWait();
    discoveryClient = injector.getInstance(DiscoveryServiceClient.class);
<<<<<<< HEAD
    hiveMetastore = injector.getInstance(InMemoryHiveMetastore.class);
=======
    hiveMetastore = injector.getInstance(HiveMetastore.class);
>>>>>>> c265a74a
    hiveServer = injector.getInstance(HiveServer.class);

    // it is important to respect that order: metastore, then HiveServer
    hiveMetastore.startAndWait();
    hiveServer.startAndWait();
  }

  private static Module createDataFabricModule(final CConfiguration cConf) {
    return Modules.override(new DataFabricModules().getInMemoryModules())
      .with(new AbstractModule() {

        @Override
        protected void configure() {
          bind(StreamConsumerStateStoreFactory.class)
            .to(LevelDBStreamConsumerStateStoreFactory.class).in(Singleton.class);
          bind(StreamAdmin.class).to(LevelDBStreamFileAdmin.class).in(Singleton.class);
          bind(StreamConsumerFactory.class).to(LevelDBStreamFileConsumerFactory.class).in(Singleton.class);
          bind(StreamFileWriterFactory.class).to(LocationStreamFileWriterFactory.class).in(Singleton.class);
        }
      });
  }

  private static void copyTempFile (String infileName, File outDir) {
    InputStream in = null;
    FileOutputStream out = null;
    try {
      in = ReactorTestBase.class.getClassLoader().getResourceAsStream(infileName);
      out = new FileOutputStream(new File(outDir, infileName)); // localized within container, so it get cleaned.
      ByteStreams.copy(in, out);
    } catch (IOException e) {
      throw Throwables.propagate(e);
    } finally {
      try {
        if (in != null) {
          in.close();
        }
        if (out != null) {
          out.close();
        }
      } catch (IOException e) {
        throw Throwables.propagate(e);
      }
    }
  }

  @AfterClass
  public static final void finish() {
    hiveServer.stopAndWait();
    hiveMetastore.stopAndWait();
    metricsQueryService.stopAndWait();
    metricsCollectionService.startAndWait();
    datasetService.stopAndWait();
    schedulerService.stopAndWait();
    logAppenderInitializer.close();
    cleanDir(testAppDir);
  }

  private static void cleanDir(File dir) {
    File[] files = dir.listFiles();
    if (files == null) {
      return;
    }
    for (File file : files) {
      if (file.isFile()) {
        file.delete();
      } else {
        cleanDir(file);
      }
    }
  }

  private static final class TestMetricsClientModule extends AbstractModule {

    @Override
    protected void configure() {
      bind(MetricsCollectionService.class).to(TestMetricsCollectionService.class).in(Scopes.SINGLETON);
    }
  }

  /**
   * Deploys {@link DatasetModule}.
   * @param moduleName name of the module
   * @param datasetModule module class
   * @throws Exception
   */
  @Beta
  protected final void deployDatasetModule(String moduleName, Class<? extends DatasetModule> datasetModule)
    throws Exception {
    datasetFramework.register(moduleName, datasetModule);
  }


  /**
   * Adds instance of data set.
   * @param datasetTypeName dataset type name
   * @param datasetInstanceName instance name
   * @param props properties
   * @param <T> type of the dataset admin
   * @return
   * @throws Exception
   */
  @Beta
  protected final <T extends DatasetAdmin> T addDatasetInstance(String datasetTypeName,
                                                       String datasetInstanceName,
                                                       DatasetInstanceProperties props) throws Exception {

    datasetFramework.addInstance(datasetTypeName, datasetInstanceName, props);
    return datasetFramework.getAdmin(datasetInstanceName, null);
  }

  /**
   * Returns a JDBC connection that allows to run SQL queries over data sets.
   */
  @Beta
  protected final Connection getQueryClient() throws Exception {

    // this makes sure the hive JDBC driver is loaded
    Class.forName("org.apache.hive.jdbc.HiveDriver");

    InetSocketAddress address = null;
    ServiceDiscovered discovered = discoveryClient.discover(Constants.Service.HIVE);
    for (Discoverable discoverable : discovered) {
       address = discoverable.getSocketAddress();
    }

    if (null == address) {
      throw new IOException("Hive server could not be discovered.");
    }

    String host = "localhost";
    int port = address.getPort();
    String jdbcUser = "hive";
    String jdbcPassword = "";

    String connectString = String.format("jdbc:hive2://%s:%d/default;auth=noSasl", host, port);

    return DriverManager.getConnection(connectString, jdbcUser, jdbcPassword);
  }

}
<|MERGE_RESOLUTION|>--- conflicted
+++ resolved
@@ -33,12 +33,8 @@
 import com.continuuity.gateway.auth.AuthModule;
 import com.continuuity.gateway.handlers.AppFabricHttpHandler;
 import com.continuuity.hive.guice.HiveRuntimeModule;
-<<<<<<< HEAD
-import com.continuuity.hive.inmemory.InMemoryHiveMetastore;
-=======
 import com.continuuity.hive.metastore.HiveMetastore;
 import com.continuuity.hive.metastore.InMemoryHiveMetastore;
->>>>>>> c265a74a
 import com.continuuity.hive.server.HiveServer;
 import com.continuuity.internal.app.Specifications;
 import com.continuuity.internal.app.runtime.schedule.SchedulerService;
@@ -109,11 +105,7 @@
   private static DatasetFramework datasetFramework;
   private static DiscoveryServiceClient discoveryClient;
 
-<<<<<<< HEAD
-  private static InMemoryHiveMetastore hiveMetastore;
-=======
   private static HiveMetastore hiveMetastore;
->>>>>>> c265a74a
   private static HiveServer hiveServer;
 
 
@@ -219,11 +211,7 @@
                                         expose(StreamHandler.class);
                                       }
                                     },
-<<<<<<< HEAD
-                                    new HiveRuntimeModule().getInMemoryModules(),
-=======
                                     new HiveRuntimeModule(configuration).getInMemoryModules(),
->>>>>>> c265a74a
                                     new TestMetricsClientModule(),
                                     new MetricsHandlerModule(),
                                     new LoggingModules().getInMemoryModules(),
@@ -257,11 +245,7 @@
     schedulerService = injector.getInstance(SchedulerService.class);
     schedulerService.startAndWait();
     discoveryClient = injector.getInstance(DiscoveryServiceClient.class);
-<<<<<<< HEAD
-    hiveMetastore = injector.getInstance(InMemoryHiveMetastore.class);
-=======
     hiveMetastore = injector.getInstance(HiveMetastore.class);
->>>>>>> c265a74a
     hiveServer = injector.getInstance(HiveServer.class);
 
     // it is important to respect that order: metastore, then HiveServer
