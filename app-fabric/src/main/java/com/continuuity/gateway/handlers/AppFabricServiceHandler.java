package com.continuuity.gateway.handlers;

import com.continuuity.api.workflow.WorkflowActionSpecification;
import com.continuuity.app.services.AppFabricService;
import com.continuuity.app.services.AppFabricServiceException;
import com.continuuity.app.services.ArchiveId;
import com.continuuity.app.services.ArchiveInfo;
import com.continuuity.app.services.AuthToken;
import com.continuuity.app.services.DataType;
import com.continuuity.app.services.DeployStatus;
import com.continuuity.app.services.DeploymentStatus;
import com.continuuity.app.services.EntityType;
import com.continuuity.app.services.ExceptionCode;
import com.continuuity.app.services.ProgramDescriptor;
import com.continuuity.app.services.ProgramId;
import com.continuuity.app.services.ProgramRunRecord;
import com.continuuity.app.services.ProgramStatus;
import com.continuuity.app.services.ScheduleId;
import com.continuuity.app.services.ScheduleRunTime;
import com.continuuity.common.conf.CConfiguration;
import com.continuuity.common.conf.Constants;
import com.continuuity.common.discovery.EndpointStrategy;
import com.continuuity.common.discovery.RandomEndpointStrategy;
import com.continuuity.common.discovery.TimeLimitEndpointStrategy;
import com.continuuity.common.service.ServerException;
import com.continuuity.data2.transaction.queue.QueueAdmin;
import com.continuuity.gateway.auth.Authenticator;
import com.continuuity.gateway.handlers.util.ThriftHelper;
import com.continuuity.http.HandlerContext;
import com.continuuity.http.HttpResponder;
import com.continuuity.internal.app.WorkflowActionSpecificationCodec;
import com.google.common.base.Charsets;
import com.google.common.base.Function;
import com.google.common.base.Throwables;
import com.google.common.collect.ImmutableMap;
import com.google.common.collect.ImmutableMultimap;
import com.google.common.collect.Lists;
import com.google.gson.Gson;
import com.google.gson.GsonBuilder;
import com.google.gson.JsonArray;
import com.google.gson.JsonElement;
import com.google.gson.JsonObject;
import com.google.gson.JsonSyntaxException;
import com.google.gson.reflect.TypeToken;
import com.google.inject.Inject;
import com.ning.http.client.SimpleAsyncHttpClient;
import org.apache.commons.io.IOUtils;
import org.apache.thrift.TException;
import org.apache.thrift.protocol.TProtocol;
import org.apache.twill.discovery.Discoverable;
import org.apache.twill.discovery.DiscoveryServiceClient;
import org.jboss.netty.buffer.ChannelBuffer;
import org.jboss.netty.buffer.ChannelBufferInputStream;
import org.jboss.netty.handler.codec.http.HttpHeaders;
import org.jboss.netty.handler.codec.http.HttpRequest;
import org.jboss.netty.handler.codec.http.HttpResponseStatus;
import org.jboss.netty.handler.codec.http.QueryStringDecoder;
import org.slf4j.Logger;
import org.slf4j.LoggerFactory;

import javax.annotation.Nullable;
import javax.ws.rs.DELETE;
import javax.ws.rs.GET;
import javax.ws.rs.POST;
import javax.ws.rs.PUT;
import javax.ws.rs.Path;
import javax.ws.rs.PathParam;
import java.io.IOException;
import java.io.InputStreamReader;
import java.io.Reader;
import java.lang.reflect.Type;
import java.net.InetAddress;
import java.net.UnknownHostException;
import java.util.List;
import java.util.Map;
import java.util.concurrent.TimeUnit;

/**
 *  {@link AppFabricServiceHandler} is REST interface to AppFabric backend.
 */
@Path(Constants.Gateway.GATEWAY_VERSION)
public class AppFabricServiceHandler extends AuthenticatedHttpHandler {
  private static final Logger LOG = LoggerFactory.getLogger(AppFabricServiceHandler.class);
  private static final String ARCHIVE_NAME_HEADER = "X-Archive-Name";

  // For decoding runtime arguments in the start command.
  private static final Gson GSON =  new GsonBuilder()
                                            .registerTypeAdapter(WorkflowActionSpecification.class,
                                                                 new WorkflowActionSpecificationCodec())
                                            .create();
  private static final Type MAP_STRING_STRING_TYPE = new TypeToken<Map<String, String>>() { }.getType();

  private final DiscoveryServiceClient discoveryClient;
  private final CConfiguration conf;
  private EndpointStrategy endpointStrategy;
  private EndpointStrategy httpEndpointStrategy;
  private final WorkflowClient workflowClient;
  private final QueueAdmin queueAdmin;

  @Inject
  public AppFabricServiceHandler(Authenticator authenticator, CConfiguration conf,
                                 DiscoveryServiceClient discoveryClient, WorkflowClient workflowClient, QueueAdmin
    queueAdmin) {
    super(authenticator);
    this.discoveryClient = discoveryClient;
    this.conf = conf;
    this.workflowClient = workflowClient;
    this.queueAdmin = queueAdmin;
  }

  @Override
  public void init(HandlerContext context) {
    super.init(context);
    this.endpointStrategy = new TimeLimitEndpointStrategy(
      new RandomEndpointStrategy(discoveryClient.discover(Constants.Service.APP_FABRIC)),
      1L, TimeUnit.SECONDS);

    this.httpEndpointStrategy = new TimeLimitEndpointStrategy(
      new RandomEndpointStrategy(discoveryClient.discover(Constants.Service.APP_FABRIC_HTTP)),
      1L, TimeUnit.SECONDS);
  }

  /**
   * Deploys an application with speicifed name.
   */
  @PUT
  @Path("/apps/{app-id}")
  public void deploy(HttpRequest request, HttpResponder responder, @PathParam("app-id") final String appId) {
    deployApp(request, responder, appId);
  }

  /**
   * Deploys an application.
   */
  @POST
  @Path("/apps")
  public void deploy(HttpRequest request, HttpResponder responder) {
    // null means use name provided by app spec
    deployApp(request, responder, null);
  }

  private void deployApp(HttpRequest request, HttpResponder responder, @Nullable String appName) {
    try {
      String accountId = getAuthenticatedAccountId(request);
      String archiveName = request.getHeader(ARCHIVE_NAME_HEADER);

      if (archiveName == null || archiveName.isEmpty()) {
        responder.sendString(HttpResponseStatus.BAD_REQUEST, ARCHIVE_NAME_HEADER + " header not present");
        return;
      }


      ChannelBuffer content = request.getContent();
      if (content == null) {
        responder.sendString(HttpResponseStatus.BAD_REQUEST, "Archive is null");
        return;
      }

      AuthToken token = new AuthToken(request.getHeader(Constants.Gateway.CONTINUUITY_API_KEY));
      TProtocol protocol =  ThriftHelper.getThriftProtocol(Constants.Service.APP_FABRIC, endpointStrategy);
      AppFabricService.Client client = new AppFabricService.Client(protocol);

      try {
        ArchiveInfo rInfo = new ArchiveInfo(accountId, archiveName);
        rInfo.setApplicationId(appName);
        ArchiveId rIdentifier = client.init(token, rInfo);

        while (content.readableBytes() > 0) {
          int bytesToRead = Math.min(1024 * 1024, content.readableBytes());
          client.chunk(token, rIdentifier, content.readSlice(bytesToRead).toByteBuffer());
        }

        client.deploy(token, rIdentifier);
        responder.sendStatus(HttpResponseStatus.OK);
      } finally {
        if (client.getInputProtocol().getTransport().isOpen()) {
          client.getInputProtocol().getTransport().close();
        }
        if (client.getOutputProtocol().getTransport().isOpen()) {
          client.getOutputProtocol().getTransport().close();
        }
      }
    } catch (SecurityException e) {
      responder.sendStatus(HttpResponseStatus.UNAUTHORIZED);
    } catch (Throwable e) {
      LOG.error("Got exception:", e);
      responder.sendString(HttpResponseStatus.BAD_REQUEST, e.getMessage());
    }
  }

  /**
   * Defines the class for sending deploy status to client.
   */
  private static class Status {
    private final int code;
    private final String status;
    private final String message;

    public Status(int code, String message) {
      this.code = code;
      this.status = DeployStatus.getMessage(code);
      this.message = message;
    }
  }

  /**
   * Gets application deployment status.
   */
  @GET
  @Path("/deploy/status")
  public void getDeployStatus(HttpRequest request, HttpResponder responder) {
    try {
      String accountId = getAuthenticatedAccountId(request);
      AuthToken token = new AuthToken(request.getHeader(Constants.Gateway.CONTINUUITY_API_KEY));
      TProtocol protocol =  ThriftHelper.getThriftProtocol(Constants.Service.APP_FABRIC, endpointStrategy);
      AppFabricService.Client client = new AppFabricService.Client(protocol);
      try {
        DeploymentStatus status  = client.dstatus(token, new ArchiveId(accountId, "", ""));
        responder.sendJson(HttpResponseStatus.OK, new Status(status.getOverall(), status.getMessage()));
      } finally {
        if (client.getInputProtocol().getTransport().isOpen()) {
          client.getInputProtocol().getTransport().close();
        }
        if (client.getOutputProtocol().getTransport().isOpen()) {
          client.getOutputProtocol().getTransport().close();
        }
      }
    } catch (SecurityException e) {
      responder.sendStatus(HttpResponseStatus.UNAUTHORIZED);
    } catch (Throwable e) {
      LOG.error("Got exception:", e);
      responder.sendStatus(HttpResponseStatus.INTERNAL_SERVER_ERROR);
    }
  }

  /**
   * Deletes an application specified by appId
   */
  @DELETE
  @Path("/apps/{app-id}")
  public void deleteApp(HttpRequest request, HttpResponder responder,
                        @PathParam("app-id") final String appId) {

    try {
      String accountId = getAuthenticatedAccountId(request);
      AuthToken token = new AuthToken(request.getHeader(Constants.Gateway.CONTINUUITY_API_KEY));
      TProtocol protocol =  ThriftHelper.getThriftProtocol(Constants.Service.APP_FABRIC, endpointStrategy);
      AppFabricService.Client client = new AppFabricService.Client(protocol);
      try {
        client.removeApplication(token, new ProgramId(accountId, appId, ""));
      } finally {
        if (client.getInputProtocol().getTransport().isOpen()) {
          client.getInputProtocol().getTransport().close();
        }
        if (client.getOutputProtocol().getTransport().isOpen()) {
          client.getOutputProtocol().getTransport().close();
        }
      }
      responder.sendStatus(HttpResponseStatus.OK);
    } catch (SecurityException e) {
      responder.sendStatus(HttpResponseStatus.UNAUTHORIZED);
    } catch (Throwable e) {
      LOG.error("Got exception:", e);
      responder.sendStatus(HttpResponseStatus.INTERNAL_SERVER_ERROR);
    }
  }

  /**
   * Deletes an application specified by appId.
   */
  @POST
  @Path("/apps/{app-id}/promote")
  public void promoteApp(HttpRequest request, HttpResponder responder, @PathParam("app-id") final String appId) {
    try {
      String postBody = null;

      try {
        postBody = IOUtils.toString(new ChannelBufferInputStream(request.getContent()));
      } catch (IOException e) {
        responder.sendError(HttpResponseStatus.BAD_REQUEST, e.getMessage());
        return;
      }

      Map<String, String> o = null;
      try {
        o = GSON.fromJson(postBody, MAP_STRING_STRING_TYPE);
      } catch (JsonSyntaxException e) {
        responder.sendError(HttpResponseStatus.BAD_REQUEST, "Not a valid body specified.");
        return;
      }

      if (!o.containsKey("hostname")) {
        responder.sendError(HttpResponseStatus.BAD_REQUEST, "Hostname not specified.");
        return;
      }

      // Checks DNS, Ipv4, Ipv6 address in one go.
      try {
        InetAddress address = InetAddress.getByName(o.get("hostname"));
      } catch (UnknownHostException e) {
        responder.sendError(HttpResponseStatus.BAD_REQUEST, "Unknown hostname.");
        return;
      }

      String accountId = getAuthenticatedAccountId(request);
      AuthToken token = new AuthToken(request.getHeader(Constants.Gateway.CONTINUUITY_API_KEY));
      TProtocol protocol =  ThriftHelper.getThriftProtocol(Constants.Service.APP_FABRIC, endpointStrategy);
      AppFabricService.Client client = new AppFabricService.Client(protocol);
      try {
        try {
          if (!client.promote(token,
                         new ArchiveId(accountId, appId, "promote-" + System.currentTimeMillis() + ".jar"),
                         o.get("hostname"))) {
            responder.sendError(HttpResponseStatus.INTERNAL_SERVER_ERROR, "Failed to promote application " + appId);
          } else {
            responder.sendStatus(HttpResponseStatus.OK);
          }
        } catch (AppFabricServiceException e) {
          responder.sendError(HttpResponseStatus.INTERNAL_SERVER_ERROR, e.getMessage());
          return;
        }

      } finally {
        if (client.getInputProtocol().getTransport().isOpen()) {
          client.getInputProtocol().getTransport().close();
        }
        if (client.getOutputProtocol().getTransport().isOpen()) {
          client.getOutputProtocol().getTransport().close();
        }
      }
    } catch (SecurityException e) {
      responder.sendStatus(HttpResponseStatus.UNAUTHORIZED);
    } catch (Throwable e) {
      LOG.error("Got exception:", e);
      responder.sendStatus(HttpResponseStatus.INTERNAL_SERVER_ERROR);
    }
  }

  /**
   * Deletes all applications in the reactor.
   */
  @DELETE
  @Path("/apps")
  public void deleteAllApps(HttpRequest request, HttpResponder responder) {

    try {
      String accountId = getAuthenticatedAccountId(request);
      AuthToken token = new AuthToken(request.getHeader(Constants.Gateway.CONTINUUITY_API_KEY));
      TProtocol protocol =  ThriftHelper.getThriftProtocol(Constants.Service.APP_FABRIC, endpointStrategy);
      AppFabricService.Client client = new AppFabricService.Client(protocol);
      try {
        client.removeAll(token, accountId);
      } finally {
        if (client.getInputProtocol().getTransport().isOpen()) {
          client.getInputProtocol().getTransport().close();
        }
        if (client.getOutputProtocol().getTransport().isOpen()) {
          client.getOutputProtocol().getTransport().close();
        }
      }
      responder.sendStatus(HttpResponseStatus.OK);
    } catch (SecurityException e) {
      responder.sendStatus(HttpResponseStatus.UNAUTHORIZED);
    } catch (Throwable e) {
      LOG.error("Got exception:", e);
      responder.sendStatus(HttpResponseStatus.INTERNAL_SERVER_ERROR);
    }
  }

  /**
<<<<<<< HEAD
=======
   * Returns flow run history.
   */
  @GET
  @Path("/apps/{app-id}/flows/{flow-id}/history")
  public void flowHistory(HttpRequest request, HttpResponder responder,
                              @PathParam("app-id") final String appId, @PathParam("flow-id") final String flowId) {
    QueryStringDecoder decoder = new QueryStringDecoder(request.getUri());
    String startTs = getQueryParameter(decoder.getParameters(), Constants.Gateway.QUERY_PARAM_START_TIME);
    String endTs = getQueryParameter(decoder.getParameters(), Constants.Gateway.QUERY_PARAM_END_TIME);
    String resultLimit = getQueryParameter(decoder.getParameters(), Constants.Gateway.QUERY_PARAM_LIMIT);

    long start = startTs == null ? Long.MIN_VALUE : Long.parseLong(startTs);
    long end = endTs == null ? Long.MAX_VALUE : Long.parseLong(endTs);
    int limit = resultLimit == null ? Constants.Gateway.DEFAULT_HISTORY_RESULTS_LIMIT : Integer.parseInt(resultLimit);
    getHistory(request, responder, appId, flowId, start, end, limit);
  }
  /**
   * Returns procedure run history.
   */
  @GET
  @Path("/apps/{app-id}/procedures/{procedure-id}/history")
  public void procedureHistory(HttpRequest request, HttpResponder responder,
                          @PathParam("app-id") final String appId,
                          @PathParam("procedure-id") final String procedureId) {
    QueryStringDecoder decoder = new QueryStringDecoder(request.getUri());
    String startTs = getQueryParameter(decoder.getParameters(), Constants.Gateway.QUERY_PARAM_START_TIME);
    String endTs = getQueryParameter(decoder.getParameters(), Constants.Gateway.QUERY_PARAM_END_TIME);
    String resultLimit = getQueryParameter(decoder.getParameters(), Constants.Gateway.QUERY_PARAM_LIMIT);

    long start = startTs == null ? Long.MIN_VALUE : Long.parseLong(startTs);
    long end = endTs == null ? Long.MAX_VALUE : Long.parseLong(endTs);
    int limit = resultLimit == null ? Constants.Gateway.DEFAULT_HISTORY_RESULTS_LIMIT : Integer.parseInt(resultLimit);

    getHistory(request, responder, appId, procedureId, start, end, limit);
  }

  /**
   * Returns mapreduce run history.
   */
  @GET
  @Path("/apps/{app-id}/mapreduce/{mapreduce-id}/history")
  public void mapreduceHistory(HttpRequest request, HttpResponder responder,
                          @PathParam("app-id") final String appId,
                          @PathParam("mapreduce-id") final String mapreduceId) {
    QueryStringDecoder decoder = new QueryStringDecoder(request.getUri());
    String startTs = getQueryParameter(decoder.getParameters(), Constants.Gateway.QUERY_PARAM_START_TIME);
    String endTs = getQueryParameter(decoder.getParameters(), Constants.Gateway.QUERY_PARAM_END_TIME);
    String resultLimit = getQueryParameter(decoder.getParameters(), Constants.Gateway.QUERY_PARAM_LIMIT);

    long start = startTs == null ? Long.MIN_VALUE : Long.parseLong(startTs);
    long end = endTs == null ? Long.MAX_VALUE : Long.parseLong(endTs);
    int limit = resultLimit == null ? Constants.Gateway.DEFAULT_HISTORY_RESULTS_LIMIT : Integer.parseInt(resultLimit);

    getHistory(request, responder, appId, mapreduceId, start, end, limit);
  }

  /**
>>>>>>> e8f33e71
   * Returns workflow run history.
   */
  @GET
  @Path("/apps/{app-id}/workflows/{workflow-id}/history")
  public void workflowHistory(HttpRequest request, HttpResponder responder,
                              @PathParam("app-id") final String appId,
                              @PathParam("workflow-id") final String workflowId) {
    QueryStringDecoder decoder = new QueryStringDecoder(request.getUri());
    String startTs = getQueryParameter(decoder.getParameters(), Constants.Gateway.QUERY_PARAM_START_TIME);
    String endTs = getQueryParameter(decoder.getParameters(), Constants.Gateway.QUERY_PARAM_END_TIME);
    String resultLimit = getQueryParameter(decoder.getParameters(), Constants.Gateway.QUERY_PARAM_LIMIT);

    long start = startTs == null ? Long.MIN_VALUE : Long.parseLong(startTs);
    long end = endTs == null ? Long.MAX_VALUE : Long.parseLong(endTs);
    int limit = resultLimit == null ? Constants.Gateway.DEFAULT_HISTORY_RESULTS_LIMIT : Integer.parseInt(resultLimit);

    getHistory(request, responder, appId, workflowId, start, end, limit);
  }

  private void getHistory(HttpRequest request, HttpResponder responder, String appId,
                          String id, long start, long end, int limit) {
    try {
      String accountId = getAuthenticatedAccountId(request);
      TProtocol protocol =  ThriftHelper.getThriftProtocol(Constants.Service.APP_FABRIC, endpointStrategy);
      AppFabricService.Client client = new AppFabricService.Client(protocol);
      try {
        List<ProgramRunRecord> records = client.getHistory(new ProgramId(accountId, appId, id), start, end, limit);
        JsonArray history = new JsonArray();
        for (ProgramRunRecord record : records) {
          JsonObject object = new JsonObject();
          object.addProperty("runid", record.getRunId());
          object.addProperty("start", record.getStartTime());
          object.addProperty("end", record.getEndTime());
          object.addProperty("status", record.getEndStatus());
          history.add(object);
        }
        responder.sendJson(HttpResponseStatus.OK, history);
      } finally {
        if (client.getInputProtocol().getTransport().isOpen()) {
          client.getInputProtocol().getTransport().close();
        }
        if (client.getOutputProtocol().getTransport().isOpen()) {
          client.getOutputProtocol().getTransport().close();
        }
      }
    } catch (SecurityException e) {
      responder.sendStatus(HttpResponseStatus.UNAUTHORIZED);
    } catch (Throwable e) {
      LOG.error("Got exception:", e);
      responder.sendStatus(HttpResponseStatus.INTERNAL_SERVER_ERROR);
    }
  }

  /**
   * Promote an application another reactor.
   */


  /**
   * Returns number of instances for a flowlet within a flow.
   */
  @GET
  @Path("/apps/{app-id}/flows/{flow-id}/flowlets/{flowlet-id}/instances")
  public void getFlowletInstances(HttpRequest request, HttpResponder responder,
                                  @PathParam("app-id") final String appId, @PathParam("flow-id") final String flowId,
                                  @PathParam("flowlet-id") final String flowletId) {
    try {
      String accountId = getAuthenticatedAccountId(request);
      AuthToken token = new AuthToken(request.getHeader(Constants.Gateway.CONTINUUITY_API_KEY));
      TProtocol protocol =  ThriftHelper.getThriftProtocol(Constants.Service.APP_FABRIC, endpointStrategy);
      AppFabricService.Client client = new AppFabricService.Client(protocol);
      try {
        int count = client.getFlowletInstances(token, new ProgramId(accountId, appId, flowId), flowletId);
        JsonObject o = new JsonObject();
        o.addProperty("instances", count);
        responder.sendJson(HttpResponseStatus.OK, o);
      } finally {
        if (client.getInputProtocol().getTransport().isOpen()) {
          client.getInputProtocol().getTransport().close();
        }
        if (client.getOutputProtocol().getTransport().isOpen()) {
          client.getOutputProtocol().getTransport().close();
        }
      }
    } catch (SecurityException e) {
      responder.sendStatus(HttpResponseStatus.UNAUTHORIZED);
    } catch (Throwable e) {
      LOG.error("Got exception:", e);
      responder.sendStatus(HttpResponseStatus.INTERNAL_SERVER_ERROR);
    }
  }

  /**
   * Increases number of instance for a flowlet within a flow.
   */
  @PUT
  @Path("/apps/{app-id}/flows/{flow-id}/flowlets/{flowlet-id}/instances")
  public void setFlowletInstances(HttpRequest request, HttpResponder responder,
                                  @PathParam("app-id") final String appId, @PathParam("flow-id") final String flowId,
                                  @PathParam("flowlet-id") final String flowletId) {
    Short instances = 0;
    try {
      instances = getInstances(request);
      if (instances < 1) {
        responder.sendString(HttpResponseStatus.BAD_REQUEST, "Instance count should be greater than 0");
        return;
      }
    } catch (Throwable th) {
      responder.sendString(HttpResponseStatus.BAD_REQUEST, "Invalid instance count.");
      return;
    }

    try {
      String accountId = getAuthenticatedAccountId(request);
      AuthToken token = new AuthToken(request.getHeader(Constants.Gateway.CONTINUUITY_API_KEY));
      TProtocol protocol =  ThriftHelper.getThriftProtocol(Constants.Service.APP_FABRIC, endpointStrategy);
      AppFabricService.Client client = new AppFabricService.Client(protocol);
      try {
        client.setFlowletInstances(token, new ProgramId(accountId, appId, flowId), flowletId, instances);
        responder.sendStatus(HttpResponseStatus.OK);
      } finally {
        if (client.getInputProtocol().getTransport().isOpen()) {
          client.getInputProtocol().getTransport().close();
        }
        if (client.getOutputProtocol().getTransport().isOpen()) {
          client.getOutputProtocol().getTransport().close();
        }
      }
    } catch (SecurityException e) {
      responder.sendStatus(HttpResponseStatus.UNAUTHORIZED);
    } catch (Throwable e) {
      LOG.error("Got exception:", e);
      responder.sendStatus(HttpResponseStatus.INTERNAL_SERVER_ERROR);
    }
  }


  /**
   * Starts a flow.
   */
  @POST
  @Path("/apps/{app-id}/flows/{flow-id}/start")
  public void startFlow(HttpRequest request, HttpResponder responder,
                        @PathParam("app-id") final String appId, @PathParam("flow-id") final String flowId) {
    ProgramId id = new ProgramId();
    id.setApplicationId(appId);
    id.setFlowId(flowId);
    id.setType(EntityType.FLOW);
    runnableStartStop(request, responder, id, "start");
  }

  /**
   * Starts a procedure.
   */
  @POST
  @Path("/apps/{app-id}/procedures/{procedure-id}/start")
  public void startProcedure(HttpRequest request, HttpResponder responder,
                            @PathParam("app-id") final String appId,
                            @PathParam("procedure-id") final String procedureId) {
    ProgramId id = new ProgramId();
    id.setApplicationId(appId);
    id.setFlowId(procedureId);
    id.setType(EntityType.PROCEDURE);
    runnableStartStop(request, responder, id, "start");
  }

  /**
   * Returns number of instances for a procedure.
   */
  @GET
  @Path("/apps/{app-id}/procedures/{procedure-id}/instances")
  public void getProcedureInstances(HttpRequest request, HttpResponder responder,
                                  @PathParam("app-id") final String appId,
                                  @PathParam("procedure-id") final String procedureId) {

    ProgramId id = new ProgramId();
    id.setApplicationId(appId);
    id.setFlowId(procedureId);
    id.setType(EntityType.PROCEDURE);
    String accountId = getAuthenticatedAccountId(request);
    id.setAccountId(accountId);

    try {
      AuthToken token = new AuthToken(request.getHeader(Constants.Gateway.CONTINUUITY_API_KEY));
      TProtocol protocol = ThriftHelper.getThriftProtocol(Constants.Service.APP_FABRIC, endpointStrategy);
      AppFabricService.Client client = new AppFabricService.Client(protocol);

      int count = client.getProgramInstances(token, id);
      JsonObject json = new JsonObject();
      json.addProperty("instances", count);

      responder.sendJson(HttpResponseStatus.OK, json);
    } catch (Throwable throwable) {
      LOG.error("Got exception:", throwable);
      responder.sendStatus(HttpResponseStatus.INTERNAL_SERVER_ERROR);
    }
  }


  /**
   * Sets number of instances for a procedure
   */
  @PUT
  @Path("/apps/{app-id}/procedures/{procedure-id}/instances")
  public void setProcedureInstances(HttpRequest request, HttpResponder responder,
                                    @PathParam("app-id") final String appId,
                                    @PathParam("procedure-id") final String procedureId) {

    ProgramId id = new ProgramId();
    id.setApplicationId(appId);
    id.setFlowId(procedureId);
    id.setType(EntityType.PROCEDURE);
    String accountId = getAuthenticatedAccountId(request);
    id.setAccountId(accountId);

    Short instances = 0;
    try {
      instances = getInstances(request);
      if (instances < 1) {
        responder.sendString(HttpResponseStatus.BAD_REQUEST, "Instance count should be greater than 0");
        return;
      }
    } catch (Throwable th) {
      responder.sendString(HttpResponseStatus.BAD_REQUEST, "Invalid instance count.");
      return;
    }

    try {
      AuthToken token = new AuthToken(request.getHeader(Constants.Gateway.CONTINUUITY_API_KEY));
      TProtocol protocol = ThriftHelper.getThriftProtocol(Constants.Service.APP_FABRIC, endpointStrategy);
      AppFabricService.Client client = new AppFabricService.Client(protocol);
      client.setProgramInstances(token, id, instances);

      responder.sendStatus(HttpResponseStatus.OK);
    } catch (Throwable throwable) {
      LOG.error("Got exception:", throwable);
      responder.sendStatus(HttpResponseStatus.INTERNAL_SERVER_ERROR);
    }
  }

  private short getInstances(HttpRequest request) throws IOException, NumberFormatException {
    String instanceCount = "";
    Map<String, String> arguments = decodeArguments(request);
    if (!arguments.isEmpty()) {
      instanceCount = arguments.get("instances");
    }
    return Short.parseShort(instanceCount);
  }

  /**
   * Starts a mapreduce.
   */
  @POST
  @Path("/apps/{app-id}/mapreduce/{mapreduce-id}/start")
  public void startMapReduce(HttpRequest request, HttpResponder responder,
                             @PathParam("app-id") final String appId,
                             @PathParam("mapreduce-id") final String mapreduceId) {
    ProgramId id = new ProgramId();
    id.setApplicationId(appId);
    id.setFlowId(mapreduceId);
    id.setType(EntityType.MAPREDUCE);
    runnableStartStop(request, responder, id, "start");
  }

  /**
   * Starts a workflow.
   */
  @POST
  @Path("/apps/{app-id}/workflows/{workflow-id}/start")
  public void startWorkflow(HttpRequest request, HttpResponder responder,
                             @PathParam("app-id") final String appId,
                             @PathParam("workflow-id") final String workflowId) {
    ProgramId id = new ProgramId();
    id.setApplicationId(appId);
    id.setFlowId(workflowId);
    id.setType(EntityType.WORKFLOW);
    runnableStartStop(request, responder, id, "start");
  }

  /**
   * Starts a webapp.
   */
  @POST
  @Path("/apps/{app-id}/webapp/start")
  public void startWebapp(HttpRequest request, HttpResponder responder,
                             @PathParam("app-id") final String appId) {
    try {
      ProgramId id = new ProgramId();
      id.setApplicationId(appId);
      id.setFlowId(EntityType.WEBAPP.name().toLowerCase());
      id.setType(EntityType.WEBAPP);
      runnableStartStop(request, responder, id, "start");
    } catch (Throwable t) {
      LOG.error("Got exception:", t);
      responder.sendStatus(HttpResponseStatus.INTERNAL_SERVER_ERROR);
    }
  }

  /**
<<<<<<< HEAD
=======
   * Save workflow runtime args.
   */
  @PUT
  @Path("/apps/{app-id}/workflows/{workflow-id}/runtimeargs")
  public void saveWorkflowRuntimeArgs(HttpRequest request, HttpResponder responder,
                            @PathParam("app-id") final String appId,
                            @PathParam("workflow-id") final String workflowId) {
    ProgramId id = new ProgramId();
    id.setApplicationId(appId);
    id.setFlowId(workflowId);
    id.setType(EntityType.WORKFLOW);
    String accountId = getAuthenticatedAccountId(request);
    id.setAccountId(accountId);

    try {
      Map<String, String> args = decodeArguments(request);

      AuthToken token = new AuthToken(request.getHeader(Constants.Gateway.CONTINUUITY_API_KEY));
      TProtocol protocol = ThriftHelper.getThriftProtocol(Constants.Service.APP_FABRIC, endpointStrategy);
      AppFabricService.Client client = new AppFabricService.Client(protocol);
      client.storeRuntimeArguments(token, id, args);

      responder.sendStatus(HttpResponseStatus.OK);
    } catch (Throwable e) {
      LOG.error("Got exception:", e);
      responder.sendStatus(HttpResponseStatus.INTERNAL_SERVER_ERROR);
    }
  }

  /**
   * Get workflow runtime args.
   */
  @GET
  @Path("/apps/{app-id}/workflows/{workflow-id}/runtimeargs")
  public void getWorkflowRuntimeArgs(HttpRequest request, HttpResponder responder,
                           @PathParam("app-id") final String appId,
                           @PathParam("workflow-id") final String workflowId) {
    ProgramId id = new ProgramId();
    id.setApplicationId(appId);
    id.setFlowId(workflowId);
    id.setType(EntityType.WORKFLOW);
    String accountId = getAuthenticatedAccountId(request);
    id.setAccountId(accountId);

    try {
      AuthToken token = new AuthToken(request.getHeader(Constants.Gateway.CONTINUUITY_API_KEY));
      TProtocol protocol = ThriftHelper.getThriftProtocol(Constants.Service.APP_FABRIC, endpointStrategy);
      AppFabricService.Client client = new AppFabricService.Client(protocol);
      responder.sendJson(HttpResponseStatus.OK, client.getRuntimeArguments(token, id));
    } catch (Throwable e) {
      LOG.error("Got exception:", e);
      responder.sendStatus(HttpResponseStatus.INTERNAL_SERVER_ERROR);
    }
  }


  /**
   * Save flow runtime args.
   */
  @PUT
  @Path("/apps/{app-id}/flows/{flow-id}/runtimeargs")
  public void saveFlowRuntimeArgs(HttpRequest request, HttpResponder responder,
                                      @PathParam("app-id") final String appId,
                                      @PathParam("flow-id") final String flow) {
    ProgramId id = new ProgramId();
    id.setApplicationId(appId);
    id.setFlowId(flow);
    id.setType(EntityType.FLOW);
    String accountId = getAuthenticatedAccountId(request);
    id.setAccountId(accountId);

    try {
      Map<String, String> args = decodeArguments(request);

      AuthToken token = new AuthToken(request.getHeader(Constants.Gateway.CONTINUUITY_API_KEY));
      TProtocol protocol = ThriftHelper.getThriftProtocol(Constants.Service.APP_FABRIC, endpointStrategy);
      AppFabricService.Client client = new AppFabricService.Client(protocol);
      client.storeRuntimeArguments(token, id, args);

      responder.sendStatus(HttpResponseStatus.OK);
    } catch (Throwable e) {
      LOG.error("Got exception:", e);
      responder.sendStatus(HttpResponseStatus.INTERNAL_SERVER_ERROR);
    }
  }

  /**
   * Get flow runtime args.
   */
  @GET
  @Path("/apps/{app-id}/flows/{flow-id}/runtimeargs")
  public void getFlowRuntimeArgs(HttpRequest request, HttpResponder responder,
                                     @PathParam("app-id") final String appId,
                                     @PathParam("flow-id") final String flowId) {
    ProgramId id = new ProgramId();
    id.setApplicationId(appId);
    id.setFlowId(flowId);
    id.setType(EntityType.FLOW);
    String accountId = getAuthenticatedAccountId(request);
    id.setAccountId(accountId);

    try {
      AuthToken token = new AuthToken(request.getHeader(Constants.Gateway.CONTINUUITY_API_KEY));
      TProtocol protocol = ThriftHelper.getThriftProtocol(Constants.Service.APP_FABRIC, endpointStrategy);
      AppFabricService.Client client = new AppFabricService.Client(protocol);
      responder.sendJson(HttpResponseStatus.OK, client.getRuntimeArguments(token, id));
    } catch (Throwable e) {
      LOG.error("Got exception:", e);
      responder.sendStatus(HttpResponseStatus.INTERNAL_SERVER_ERROR);
    }
  }

  /**
   * Save procedures runtime args.
   */
  @PUT
  @Path("/apps/{app-id}/procedures/{procedure-id}/runtimeargs")
  public void saveProcedureRuntimeArgs(HttpRequest request, HttpResponder responder,
                                  @PathParam("app-id") final String appId,
                                  @PathParam("procedure-id") final String procedureId) {
    ProgramId id = new ProgramId();
    id.setApplicationId(appId);
    id.setFlowId(procedureId);
    id.setType(EntityType.PROCEDURE);
    String accountId = getAuthenticatedAccountId(request);
    id.setAccountId(accountId);

    try {
      Map<String, String> args = decodeArguments(request);

      AuthToken token = new AuthToken(request.getHeader(Constants.Gateway.CONTINUUITY_API_KEY));
      TProtocol protocol = ThriftHelper.getThriftProtocol(Constants.Service.APP_FABRIC, endpointStrategy);
      AppFabricService.Client client = new AppFabricService.Client(protocol);
      client.storeRuntimeArguments(token, id, args);

      responder.sendStatus(HttpResponseStatus.OK);
    } catch (Throwable e) {
      LOG.error("Got exception:", e);
      responder.sendStatus(HttpResponseStatus.INTERNAL_SERVER_ERROR);
    }
  }

  /**
   * Get procedures runtime args.
   */
  @GET
  @Path("/apps/{app-id}/procedures/{procedure-id}/runtimeargs")
  public void getProcedureRuntimeArgs(HttpRequest request, HttpResponder responder,
                                 @PathParam("app-id") final String appId,
                                 @PathParam("procedure-id") final String procedureId) {
    ProgramId id = new ProgramId();
    id.setApplicationId(appId);
    id.setFlowId(procedureId);
    id.setType(EntityType.PROCEDURE);
    String accountId = getAuthenticatedAccountId(request);
    id.setAccountId(accountId);

    try {
      AuthToken token = new AuthToken(request.getHeader(Constants.Gateway.CONTINUUITY_API_KEY));
      TProtocol protocol = ThriftHelper.getThriftProtocol(Constants.Service.APP_FABRIC, endpointStrategy);
      AppFabricService.Client client = new AppFabricService.Client(protocol);
      responder.sendJson(HttpResponseStatus.OK, client.getRuntimeArguments(token, id));
    } catch (Throwable e) {
      LOG.error("Got exception:", e);
      responder.sendStatus(HttpResponseStatus.INTERNAL_SERVER_ERROR);
    }
  }


  /**
   * Save mapreduce runtime args.
   */
  @PUT
  @Path("/apps/{app-id}/mapreduce/{mapreduce-id}/runtimeargs")
  public void saveMapReduceRuntimeArgs(HttpRequest request, HttpResponder responder,
                                       @PathParam("app-id") final String appId,
                                       @PathParam("mapreduce-id") final String mapreduceId) {
    ProgramId id = new ProgramId();
    id.setApplicationId(appId);
    id.setFlowId(mapreduceId);
    id.setType(EntityType.MAPREDUCE);
    String accountId = getAuthenticatedAccountId(request);
    id.setAccountId(accountId);

    try {
      Map<String, String> args = decodeArguments(request);

      AuthToken token = new AuthToken(request.getHeader(Constants.Gateway.CONTINUUITY_API_KEY));
      TProtocol protocol = ThriftHelper.getThriftProtocol(Constants.Service.APP_FABRIC, endpointStrategy);
      AppFabricService.Client client = new AppFabricService.Client(protocol);
      client.storeRuntimeArguments(token, id, args);

      responder.sendStatus(HttpResponseStatus.OK);
    } catch (Throwable e) {
      LOG.error("Got exception:", e);
      responder.sendStatus(HttpResponseStatus.INTERNAL_SERVER_ERROR);
    }
  }

  /**
   * Get mapreduce runtime args.
   */
  @GET
  @Path("/apps/{app-id}/mapreduce/{mapreduce-id}/runtimeargs")
  public void getMapReduceRuntimeArgs(HttpRequest request, HttpResponder responder,
                                      @PathParam("app-id") final String appId,
                                      @PathParam("mapreduce-id") final String mapreduceId) {
    ProgramId id = new ProgramId();
    id.setApplicationId(appId);
    id.setFlowId(mapreduceId);
    id.setType(EntityType.MAPREDUCE);
    String accountId = getAuthenticatedAccountId(request);
    id.setAccountId(accountId);

    try {
      AuthToken token = new AuthToken(request.getHeader(Constants.Gateway.CONTINUUITY_API_KEY));
      TProtocol protocol = ThriftHelper.getThriftProtocol(Constants.Service.APP_FABRIC, endpointStrategy);
      AppFabricService.Client client = new AppFabricService.Client(protocol);
      responder.sendJson(HttpResponseStatus.OK, client.getRuntimeArguments(token, id));
    } catch (Throwable e) {
      LOG.error("Got exception:", e);
      responder.sendStatus(HttpResponseStatus.INTERNAL_SERVER_ERROR);
    }
  }

  /**
>>>>>>> e8f33e71
   * Stops a flow.
   */
  @POST
  @Path("/apps/{app-id}/flows/{flow-id}/stop")
  public void stopFlow(HttpRequest request, HttpResponder responder,
                        @PathParam("app-id") final String appId, @PathParam("flow-id") final String flowId) {
    ProgramId id = new ProgramId();
    id.setApplicationId(appId);
    id.setFlowId(flowId);
    id.setType(EntityType.FLOW);
    runnableStartStop(request, responder, id, "stop");
  }

  /**
   * Stops a procedure.
   */
  @POST
  @Path("/apps/{app-id}/procedures/{procedure-id}/stop")
  public void stopProcedure(HttpRequest request, HttpResponder responder,
                             @PathParam("app-id") final String appId,
                             @PathParam("procedure-id") final String procedureId) {
    ProgramId id = new ProgramId();
    id.setApplicationId(appId);
    id.setFlowId(procedureId);
    id.setType(EntityType.PROCEDURE);
    runnableStartStop(request, responder, id, "stop");
  }

  /**
   * Stops a mapreduce.
   */
  @POST
  @Path("/apps/{app-id}/mapreduce/{mapreduce-id}/stop")
  public void stopMapReduce(HttpRequest request, HttpResponder responder,
                             @PathParam("app-id") final String appId,
                             @PathParam("mapreduce-id") final String mapreduceId) {
    ProgramId id = new ProgramId();
    id.setApplicationId(appId);
    id.setFlowId(mapreduceId);
    id.setType(EntityType.MAPREDUCE);
    runnableStartStop(request, responder, id, "stop");
  }

  /**
   * Stops a webapp.
   */
  @POST
  @Path("/apps/{app-id}/webapp/stop")
  public void stopWebapp(HttpRequest request, HttpResponder responder,
                         @PathParam("app-id") final String appId) {
    try {
      ProgramId id = new ProgramId();
      id.setApplicationId(appId);
      id.setFlowId(EntityType.WEBAPP.name().toLowerCase());
      id.setType(EntityType.WEBAPP);
      runnableStartStop(request, responder, id, "stop");
    } catch (Throwable t) {
      LOG.error("Got exception:", t);
      responder.sendStatus(HttpResponseStatus.INTERNAL_SERVER_ERROR);
    }
  }

  private void runnableStartStop(HttpRequest request, HttpResponder responder,
                                 ProgramId id, String action) {
    try {
      String accountId = getAuthenticatedAccountId(request);
      id.setAccountId(accountId);
      AuthToken token = new AuthToken(request.getHeader(Constants.Gateway.CONTINUUITY_API_KEY));
      TProtocol protocol =  ThriftHelper.getThriftProtocol(Constants.Service.APP_FABRIC, endpointStrategy);
      AppFabricService.Client client = new AppFabricService.Client(protocol);
      try {
        if ("start".equals(action)) {
          client.start(token, new ProgramDescriptor(id, decodeArguments(request)));
        } else if ("stop".equals(action)) {
          client.stop(token, id);
        }
      } finally {
        if (client.getInputProtocol().getTransport().isOpen()) {
          client.getInputProtocol().getTransport().close();
        }
        if (client.getOutputProtocol().getTransport().isOpen()) {
          client.getOutputProtocol().getTransport().close();
        }
      }
      responder.sendStatus(HttpResponseStatus.OK);
    } catch (SecurityException e) {
      responder.sendStatus(HttpResponseStatus.UNAUTHORIZED);
    } catch (AppFabricServiceException e) {
      if (e.getCode() == ExceptionCode.NOT_FOUND) {
        responder.sendStatus(HttpResponseStatus.NOT_FOUND);
      } else if (e.getCode() == ExceptionCode.ILLEGAL_STATE) {
        responder.sendString(HttpResponseStatus.CONFLICT, e.getMessage());
      } else {
        LOG.error("Got exception:", e);
        responder.sendStatus(HttpResponseStatus.INTERNAL_SERVER_ERROR);
      }
    } catch (Throwable e) {
      LOG.error("Got exception:", e);
      responder.sendStatus(HttpResponseStatus.INTERNAL_SERVER_ERROR);
    }
  }

  private Map<String, String> decodeArguments(HttpRequest request) throws IOException {
    ChannelBuffer content = request.getContent();
    if (!content.readable()) {
      return ImmutableMap.of();
    }
    Reader reader = new InputStreamReader(new ChannelBufferInputStream(content), Charsets.UTF_8);
    try {
      Map<String, String> args = GSON.fromJson(reader, MAP_STRING_STRING_TYPE);
      return args == null ? ImmutableMap.<String, String>of() : args;
    } catch (JsonSyntaxException e) {
      LOG.info("Failed to parse runtime arguments on {}", request.getUri(), e);
      throw e;
    } finally {
      reader.close();
    }
  }

  /**
   * Returns status of a flow.
   */
  @DELETE
  @Path("/apps/{app-id}/flows/{flow-id}/queues")
  public void deleteFlowQueues(HttpRequest request, HttpResponder responder,
                               @PathParam("app-id") final String appId,
                               @PathParam("flow-id") final String flowId) {

    String accountId = getAuthenticatedAccountId(request);
    ProgramId id = new ProgramId();
    id.setAccountId(accountId);
    id.setApplicationId(appId);
    id.setFlowId(flowId);
    id.setType(EntityType.FLOW);
    try {
      AuthToken token = new AuthToken(request.getHeader(Constants.Gateway.CONTINUUITY_API_KEY));
      ProgramStatus status = getProgramStatus(token, id);
      if (status.getStatus().equals("NOT_FOUND")) {
        responder.sendStatus(HttpResponseStatus.NOT_FOUND);
      } else if (status.getStatus().equals("RUNNING")) {
        responder.sendString(HttpResponseStatus.FORBIDDEN, "Flow is running, please stop it first.");
      } else {
        queueAdmin.dropAllForFlow(appId, flowId);
        // delete process metrics that are used to calculate the queue size (process.events.pending metric name)
        deleteProcessMetricsForFlow(appId, flowId);
        responder.sendStatus(HttpResponseStatus.OK);
      }
    } catch (SecurityException e) {
      responder.sendStatus(HttpResponseStatus.UNAUTHORIZED);
    } catch (Throwable e) {
      LOG.error("Got exception:", e);
      responder.sendStatus(HttpResponseStatus.INTERNAL_SERVER_ERROR);
    }
  }

  // deletes the process metrics for a flow
  private void deleteProcessMetricsForFlow(String application, String flow) throws IOException {
    Iterable<Discoverable> discoverables = this.discoveryClient.discover(Constants.Service.GATEWAY);
    Discoverable discoverable = new TimeLimitEndpointStrategy(new RandomEndpointStrategy(discoverables),
                                                              3L, TimeUnit.SECONDS).pick();

    if (discoverable == null) {
      LOG.error("Fail to get any metrics endpoint for deleting metrics.");
      return;
    }

    LOG.debug("Deleting metrics for flow {}.{}", application, flow);
    String url = String.format("http://%s:%d%s/metrics/reactor/apps/%s/flows/%s?prefixEntity=process",
                               discoverable.getSocketAddress().getHostName(),
                               discoverable.getSocketAddress().getPort(),
                               Constants.Gateway.GATEWAY_VERSION,
                               application, flow);

    long timeout = TimeUnit.MILLISECONDS.convert(1, TimeUnit.MINUTES);

    SimpleAsyncHttpClient client = new SimpleAsyncHttpClient.Builder()
      .setUrl(url)
      .setRequestTimeoutInMs((int) timeout)
      .build();

    try {
      client.delete().get(timeout, TimeUnit.MILLISECONDS);
    } catch (Exception e) {
      LOG.error("exception making metrics delete call", e);
      Throwables.propagate(e);
    } finally {
      client.close();
    }
  }


  /**
   * Get workflow name from mapreduceId.
   * Format of mapreduceId: WorkflowName_mapreduceName, if the mapreduce is a part of workflow.
   *
   * @param mapreduceId id of the mapreduce job in reactor.
   * @return workflow name if exists null otherwise
   */
  private String getWorkflowName(String mapreduceId) {
    String [] splits = mapreduceId.split("_");
    if (splits.length > 1) {
      return splits[0];
    } else {
      return null;
    }
  }

 /*
  will remove this once webappStatus is ported to AppFabricHttpHandler
  */
  private void runnableStatus(HttpRequest request, HttpResponder responder, ProgramId id) {
    String accountId = getAuthenticatedAccountId(request);
    id.setAccountId(accountId);
    //id.setAccountId("default");
    try {
      AuthToken token = new AuthToken(request.getHeader(Constants.Gateway.CONTINUUITY_API_KEY));
      ProgramStatus status = getProgramStatus(token, id);
      if (status.getStatus().equals("NOT_FOUND")){
        responder.sendStatus(HttpResponseStatus.NOT_FOUND);
      } else {
        JsonObject o = new JsonObject();
        o.addProperty("status", status.getStatus());
        responder.sendJson(HttpResponseStatus.OK, o);
      }
    } catch (SecurityException e) {
      responder.sendStatus(HttpResponseStatus.UNAUTHORIZED);
    } catch (Throwable e) {
      LOG.error("Got exception:", e);
      responder.sendStatus(HttpResponseStatus.INTERNAL_SERVER_ERROR);
    }
  }

  /**
   * Returns status of a webapp.
   */
  @GET
  @Path("/apps/{app-id}/webapp/status")
  public void webappStatus(HttpRequest request, HttpResponder responder,
                           @PathParam("app-id") final String appId) {
    try {
      ProgramId id = new ProgramId();
      id.setApplicationId(appId);
      id.setFlowId(EntityType.WEBAPP.name().toLowerCase());
      id.setType(EntityType.WEBAPP);
      runnableStatus(request, responder, id);
      LOG.info("Status call from AppFabricHttpHandler for app {}  webapp", appId);
    } catch (Throwable t) {
      LOG.error("Got exception:", t);
      responder.sendStatus(HttpResponseStatus.INTERNAL_SERVER_ERROR);
    }
  }

  private ProgramStatus getProgramStatus(AuthToken token, ProgramId id)
    throws ServerException, TException, AppFabricServiceException {

    TProtocol protocol =  ThriftHelper.getThriftProtocol(Constants.Service.APP_FABRIC, endpointStrategy);
    AppFabricService.Client client = new AppFabricService.Client(protocol);
    try {
      return client.status(token, id);
    } finally {
      if (client.getInputProtocol().getTransport().isOpen()) {
        client.getInputProtocol().getTransport().close();
      }
      if (client.getOutputProtocol().getTransport().isOpen()) {
        client.getOutputProtocol().getTransport().close();
      }
    }
  }

  /**
   * Returns next scheduled runtime of a workflow.
   */
  @GET
  @Path("/apps/{app-id}/workflows/{workflow-id}/nextruntime")
  public void getScheduledRunTime(HttpRequest request, HttpResponder responder,
                                    @PathParam("app-id") final String appId,
                                    @PathParam("workflow-id") final String workflowId) {

    ProgramId id = new ProgramId();
    id.setApplicationId(appId);
    id.setFlowId(workflowId);
    id.setType(EntityType.WORKFLOW);
    String accountId = getAuthenticatedAccountId(request);
    id.setAccountId(accountId);

    try {

      AuthToken token = new AuthToken(request.getHeader(Constants.Gateway.CONTINUUITY_API_KEY));
      TProtocol protocol = ThriftHelper.getThriftProtocol(Constants.Service.APP_FABRIC, endpointStrategy);
      AppFabricService.Client client = new AppFabricService.Client(protocol);

      List<ScheduleRunTime> runtimes = client.getNextScheduledRunTime(token, id);
      JsonArray array = new JsonArray();
      for (ScheduleRunTime runtime : runtimes){
        JsonObject object = new JsonObject();
        object.addProperty("id", runtime.getId().getId());
        object.addProperty("time", runtime.getTime());
        array.add(object);
      }
      responder.sendJson(HttpResponseStatus.OK, array);
    } catch (SecurityException e) {
      responder.sendStatus(HttpResponseStatus.UNAUTHORIZED);
    } catch (Throwable e) {
      LOG.error("Got exception:", e);
      responder.sendStatus(HttpResponseStatus.INTERNAL_SERVER_ERROR);
    }
  }

  /**
   * Get list of schedules for a given workflow.
   */
  @GET
  @Path("/apps/{app-id}/workflows/{workflow-id}/schedules")
  public void workflowSchedules(HttpRequest request, HttpResponder responder,
                                @PathParam("app-id") final String appId,
                                @PathParam("workflow-id") final String workflowId) {

    ProgramId id = new ProgramId();
    id.setApplicationId(appId);
    id.setFlowId(workflowId);
    id.setType(EntityType.WORKFLOW);
    String accountId = getAuthenticatedAccountId(request);
    id.setAccountId(accountId);

    try {

      AuthToken token = new AuthToken(request.getHeader(Constants.Gateway.CONTINUUITY_API_KEY));
      TProtocol protocol = ThriftHelper.getThriftProtocol(Constants.Service.APP_FABRIC, endpointStrategy);
      AppFabricService.Client client = new AppFabricService.Client(protocol);

      List<ScheduleId> scheduleIds = client.getSchedules(token, id);
      List<String> schedules =  Lists.newArrayList(Lists.transform(scheduleIds,
                                                                   new Function<ScheduleId, String>() {
                                                                     @Override
                                                                     public String apply(ScheduleId id) {
                                                                       return id.getId();
                                                                     }
                                                                   }));
      responder.sendJson(HttpResponseStatus.OK, schedules);
    } catch (SecurityException e) {
      responder.sendStatus(HttpResponseStatus.UNAUTHORIZED);
    } catch (Throwable e) {
      LOG.error("Got exception:", e);
      responder.sendStatus(HttpResponseStatus.INTERNAL_SERVER_ERROR);
    }
  }

  /**
   * Get schedule state.
   */
  @GET
  @Path("/apps/{app-id}/workflows/{workflow-id}/schedules/{schedule-id}/status")
  public void getScheuleState(HttpRequest request, HttpResponder responder,
                                @PathParam("app-id") final String appId,
                                @PathParam("workflow-id") final String workflowId,
                                @PathParam("schedule-id") final String scheduleId) {
    try {
      TProtocol protocol = ThriftHelper.getThriftProtocol(Constants.Service.APP_FABRIC, endpointStrategy);
      AppFabricService.Client client = new AppFabricService.Client(protocol);
      String schedule = client.getScheduleState(new ScheduleId(scheduleId));
      JsonObject json = new JsonObject();
      json.addProperty("status", schedule);
      responder.sendJson(HttpResponseStatus.OK, json);
    } catch (SecurityException e) {
      responder.sendStatus(HttpResponseStatus.UNAUTHORIZED);
    } catch (Throwable e) {
      LOG.error("Got exception:", e);
      responder.sendStatus(HttpResponseStatus.INTERNAL_SERVER_ERROR);
    }
  }

  /**
   * Suspend a workflow schedule.
   */
  @POST
  @Path("/apps/{app-id}/workflows/{workflow-id}/schedules/{schedule-id}/suspend")
  public void workflowScheduleSuspend(HttpRequest request, HttpResponder responder,
                                @PathParam("app-id") final String appId,
                                @PathParam("workflow-id") final String workflowId,
                                @PathParam("schedule-id") final String scheduleId) {
    try {
      AuthToken token = new AuthToken(request.getHeader(Constants.Gateway.CONTINUUITY_API_KEY));
      TProtocol protocol = ThriftHelper.getThriftProtocol(Constants.Service.APP_FABRIC, endpointStrategy);
      AppFabricService.Client client = new AppFabricService.Client(protocol);

      client.suspendSchedule(token, new ScheduleId(scheduleId));
      responder.sendJson(HttpResponseStatus.OK, "OK");
    } catch (SecurityException e) {
      responder.sendStatus(HttpResponseStatus.UNAUTHORIZED);
    } catch (Throwable e) {
      LOG.error("Got exception:", e);
      responder.sendStatus(HttpResponseStatus.INTERNAL_SERVER_ERROR);
    }
  }

  /**
   * Resume a workflow schedule.
   */
  @POST
  @Path("/apps/{app-id}/workflows/{workflow-id}/schedules/{schedule-id}/resume")
  public void workflowScheduleResume(HttpRequest request, HttpResponder responder,
                                      @PathParam("app-id") final String appId,
                                      @PathParam("workflow-id") final String workflowId,
                                      @PathParam("schedule-id") final String scheduleId) {

    try {
      AuthToken token = new AuthToken(request.getHeader(Constants.Gateway.CONTINUUITY_API_KEY));
      TProtocol protocol = ThriftHelper.getThriftProtocol(Constants.Service.APP_FABRIC, endpointStrategy);
      AppFabricService.Client client = new AppFabricService.Client(protocol);

      client.resumeSchedule(token, new ScheduleId(scheduleId));
      responder.sendJson(HttpResponseStatus.OK, "OK");
    } catch (SecurityException e) {
      responder.sendStatus(HttpResponseStatus.UNAUTHORIZED);
    } catch (Throwable e) {
      LOG.error("Got exception:", e);
      responder.sendStatus(HttpResponseStatus.INTERNAL_SERVER_ERROR);
    }
  }


  /**
   * Returns specification of a flow.
   */
  @GET
  @Path("/apps/{app-id}/flows/{flow-id}")
  public void flowSpecification(HttpRequest request, HttpResponder responder,
                                @PathParam("app-id") final String appId,
                                @PathParam("flow-id") final String flowId) {
    ProgramId id = new ProgramId();
    id.setApplicationId(appId);
    id.setFlowId(flowId);
    id.setType(EntityType.FLOW);
    getProgramById(request, responder, id);
  }

  /**
   * Returns specification of a procedure.
   */
  @GET
  @Path("/apps/{app-id}/procedures/{procedure-id}")
  public void procedureSpecification(HttpRequest request, HttpResponder responder,
                                     @PathParam("app-id") final String appId,
                                     @PathParam("procedure-id") final String procedureId) {
    ProgramId id = new ProgramId();
    id.setApplicationId(appId);
    id.setFlowId(procedureId);
    id.setType(EntityType.PROCEDURE);
    getProgramById(request, responder, id);
  }

  /**
   * Returns specification of a workflow.
   */
  @GET
  @Path("/apps/{app-id}/workflows/{workflow-id}")
  public void workflowSpecification(HttpRequest request, HttpResponder responder,
                                    @PathParam("app-id") final String appId,
                                    @PathParam("workflow-id") final String workflowId) {
    ProgramId id = new ProgramId();
    id.setApplicationId(appId);
    id.setFlowId(workflowId);
    id.setType(EntityType.WORKFLOW);
    getProgramById(request, responder, id);
  }

  /**
   * Returns specification of a mapreduce.
   */
  @GET
  @Path("/apps/{app-id}/mapreduce/{mapreduce-id}")
  public void mapreduceSpecification(HttpRequest request, HttpResponder responder,
                                     @PathParam("app-id") final String appId,
                                     @PathParam("mapreduce-id") final String mapreduceId) {
    ProgramId id = new ProgramId();
    id.setApplicationId(appId);
    id.setFlowId(mapreduceId);
    id.setType(EntityType.MAPREDUCE);
    getProgramById(request, responder, id);
  }

  private void getProgramById(HttpRequest request, HttpResponder responder, ProgramId id) {
    try {
      String accountId = getAuthenticatedAccountId(request);
      id.setAccountId(accountId);
      TProtocol protocol =  ThriftHelper.getThriftProtocol(Constants.Service.APP_FABRIC, endpointStrategy);
      AppFabricService.Client client = new AppFabricService.Client(protocol);
      try {
        String specification = client.getSpecification(id);
        if (specification.isEmpty()) {
          responder.sendStatus(HttpResponseStatus.NOT_FOUND);
        } else {
          responder.sendByteArray(HttpResponseStatus.OK, specification.getBytes(Charsets.UTF_8),
                                  ImmutableMultimap.of(HttpHeaders.Names.CONTENT_TYPE, "application/json"));
        }
      } finally {
        if (client.getInputProtocol().getTransport().isOpen()) {
          client.getInputProtocol().getTransport().close();
        }
        if (client.getOutputProtocol().getTransport().isOpen()) {
          client.getOutputProtocol().getTransport().close();
        }
      }
    } catch (SecurityException e) {
      responder.sendStatus(HttpResponseStatus.UNAUTHORIZED);
    } catch (Throwable e) {
      LOG.error("Got exception:", e);
      responder.sendStatus(HttpResponseStatus.INTERNAL_SERVER_ERROR);
    }
  }

  /**
   * Returns a list of flows associated with account.
   */
  @GET
  @Path("/flows")
  public void getAllFlows(HttpRequest request, HttpResponder responder) {
    programList(request, responder, EntityType.FLOW, null);
  }

  /**
   * Returns a list of procedures associated with account.
   */
  @GET
  @Path("/procedures")
  public void getAllProcedures(HttpRequest request, HttpResponder responder) {
    programList(request, responder, EntityType.PROCEDURE, null);
  }

  /**
   * Returns a list of map/reduces associated with account.
   */
  @GET
  @Path("/mapreduce")
  public void getAllMapReduce(HttpRequest request, HttpResponder responder) {
    programList(request, responder, EntityType.MAPREDUCE, null);
  }

  /**
   * Returns a list of workflows associated with account.
   */
  @GET
  @Path("/workflows")
  public void getAllWorkflows(HttpRequest request, HttpResponder responder) {
    programList(request, responder, EntityType.WORKFLOW, null);
  }

  /**
   * Returns a list of applications associated with account.
   */
  @GET
  @Path("/apps")
  public void getAllApps(HttpRequest request, HttpResponder responder) {
    programList(request, responder, EntityType.APP, null);
  }

  /**
   * Returns a list of applications associated with account.
   */
  @GET
  @Path("/apps/{app-id}")
  public void getApps(HttpRequest request, HttpResponder responder,
                      @PathParam("app-id") final String appId) {
    ProgramId id = new ProgramId();
    id.setApplicationId(appId);
    id.setType(EntityType.APP);
    id.setFlowId("");
    getProgramById(request, responder, id);
  }

  /**
   * Returns a list of procedure associated with account & application.
   */
  @GET
  @Path("/apps/{app-id}/flows")
  public void getFlowsByApp(HttpRequest request, HttpResponder responder,
                                 @PathParam("app-id") final String appId) {
    programList(request, responder, EntityType.FLOW, appId);
  }

  /**
   * Returns a list of procedure associated with account & application.
   */
  @GET
  @Path("/apps/{app-id}/procedures")
  public void getProceduresByApp(HttpRequest request, HttpResponder responder,
                                 @PathParam("app-id") final String appId) {
    programList(request, responder, EntityType.PROCEDURE, appId);
  }

  /**
   * Returns a list of procedure associated with account & application.
   */
  @GET
  @Path("/apps/{app-id}/mapreduce")
  public void getMapreduceByApp(HttpRequest request, HttpResponder responder,
                                 @PathParam("app-id") final String appId) {
    programList(request, responder, EntityType.MAPREDUCE, appId);
  }

  /**
   * Returns a list of procedure associated with account & application.
   */
  @GET
  @Path("/apps/{app-id}/workflows")
  public void getWorkflowssByApp(HttpRequest request, HttpResponder responder,
                                 @PathParam("app-id") final String appId) {
    programList(request, responder, EntityType.WORKFLOW, appId);
  }

  private void programList(HttpRequest request, HttpResponder responder, EntityType type, String appid) {
    try {
      if (appid != null && appid.isEmpty()) {
        responder.sendString(HttpResponseStatus.BAD_REQUEST, "app-id is null or empty");
        return;
      }
      String accountId = getAuthenticatedAccountId(request);
      ProgramId id = new ProgramId(accountId, appid == null ? "" : appid, ""); // no program
      TProtocol protocol =  ThriftHelper.getThriftProtocol(Constants.Service.APP_FABRIC, endpointStrategy);
      AppFabricService.Client client = new AppFabricService.Client(protocol);
      try {
        String list = appid == null ? client.listPrograms(id, type) : client.listProgramsByApp(id, type);
        if (list.isEmpty()) {
          responder.sendStatus(HttpResponseStatus.NOT_FOUND);
        } else {
          responder.sendByteArray(HttpResponseStatus.OK, list.getBytes(Charsets.UTF_8),
                                  ImmutableMultimap.of(HttpHeaders.Names.CONTENT_TYPE, "application/json"));
        }
      } finally {
        if (client.getInputProtocol().getTransport().isOpen()) {
          client.getInputProtocol().getTransport().close();
        }
        if (client.getOutputProtocol().getTransport().isOpen()) {
          client.getOutputProtocol().getTransport().close();
        }
      }
    } catch (SecurityException e) {
      responder.sendStatus(HttpResponseStatus.UNAUTHORIZED);
    } catch (Throwable e) {
      LOG.error("Got exception:", e);
      responder.sendStatus(HttpResponseStatus.INTERNAL_SERVER_ERROR);
    }
  }

  /**
   * Returns all flows associated with a stream.
   */
  @GET
  @Path("/streams/{stream-id}/flows")
  public void getFlowsByStream(HttpRequest request, HttpResponder responder,
                               @PathParam("stream-id") final String streamId) {
    programListByDataAccess(request, responder, EntityType.FLOW, DataType.STREAM, streamId);
  }

  /**
   * Returns all flows associated with a dataset.
   */
  @GET
  @Path("/datasets/{dataset-id}/flows")
  public void getFlowsByDataset(HttpRequest request, HttpResponder responder,
                                @PathParam("dataset-id") final String datasetId) {
    programListByDataAccess(request, responder, EntityType.FLOW, DataType.DATASET, datasetId);
  }

  private void programListByDataAccess(HttpRequest request, HttpResponder responder, EntityType type,
                                       DataType datatype, String name) {
    try {
      if (name.isEmpty()) {
        responder.sendString(HttpResponseStatus.BAD_REQUEST, datatype.name().toLowerCase() + " name is empty");
        return;
      }
      String accountId = getAuthenticatedAccountId(request);
      ProgramId id = new ProgramId(accountId, "", ""); // no app, no program
      TProtocol protocol =  ThriftHelper.getThriftProtocol(Constants.Service.APP_FABRIC, endpointStrategy);
      AppFabricService.Client client = new AppFabricService.Client(protocol);
      try {
        String list = client.listProgramsByDataAccess(id, type, datatype, name);
        if (list.isEmpty()) {
          responder.sendStatus(HttpResponseStatus.NOT_FOUND);
        } else {
          responder.sendByteArray(HttpResponseStatus.OK, list.getBytes(Charsets.UTF_8),
                                  ImmutableMultimap.of(HttpHeaders.Names.CONTENT_TYPE, "application/json"));
        }
      } finally {
        if (client.getInputProtocol().getTransport().isOpen()) {
          client.getInputProtocol().getTransport().close();
        }
        if (client.getOutputProtocol().getTransport().isOpen()) {
          client.getOutputProtocol().getTransport().close();
        }
      }
    } catch (SecurityException e) {
      responder.sendStatus(HttpResponseStatus.UNAUTHORIZED);
    } catch (Throwable e) {
      LOG.error("Got exception:", e);
      responder.sendStatus(HttpResponseStatus.INTERNAL_SERVER_ERROR);
    }
  }

  /**
   * Returns a list of streams associated with account.
   */
  @GET
  @Path("/streams")
  public void getStreams(HttpRequest request, HttpResponder responder) {
    dataList(request, responder, DataType.STREAM, null, null);
  }

  /**
   * Returns a stream associated with account.
   */
  @GET
  @Path("/streams/{stream-id}")
  public void getStreamSpecification(HttpRequest request, HttpResponder responder,
                                     @PathParam("stream-id") final String streamId) {
    dataList(request, responder, DataType.STREAM, streamId, null);
  }

  /**
   * Returns a list of streams associated with application.
   */
  @GET
  @Path("/apps/{app-id}/streams")
  public void getStreamsByApp(HttpRequest request, HttpResponder responder,
                              @PathParam("app-id") final String appId) {
    dataList(request, responder, DataType.STREAM, null, appId);
  }

  /**
   * Returns a list of dataset associated with account.
   */
  @GET
  @Path("/datasets")
  public void getDatasets(HttpRequest request, HttpResponder responder) {
    dataList(request, responder, DataType.DATASET, null, null);
  }

  /**
   * Returns a dataset associated with account.
   */
  @GET
  @Path("/datasets/{dataset-id}")
  public void getDatasetSpecification(HttpRequest request, HttpResponder responder,
                                      @PathParam("dataset-id") final String datasetId) {
    dataList(request, responder, DataType.DATASET, datasetId, null);
  }

  /**
   * Returns a list of dataset associated with application.
   */
  @GET
  @Path("/apps/{app-id}/datasets")
  public void getDatasetsByApp(HttpRequest request, HttpResponder responder,
                               @PathParam("app-id") final String appId) {
    dataList(request, responder, DataType.DATASET, null, appId);
  }

  private void dataList(HttpRequest request, HttpResponder responder, DataType type, String name, String app) {
    try {
      if ((name != null && name.isEmpty()) || (app != null && app.isEmpty())) {
        responder.sendString(HttpResponseStatus.BAD_REQUEST, "Empty name provided.");
        return;
      }
      String accountId = getAuthenticatedAccountId(request);
      ProgramId id = new ProgramId(accountId, app == null ? "" : app, ""); // no program
      TProtocol protocol =  ThriftHelper.getThriftProtocol(Constants.Service.APP_FABRIC, endpointStrategy);
      AppFabricService.Client client = new AppFabricService.Client(protocol);
      try {
        String json = name != null ? client.getDataEntity(id, type, name) :
          app != null ? client.listDataEntitiesByApp(id, type) : client.listDataEntities(id, type);
        if (json.isEmpty()) {
          responder.sendStatus(HttpResponseStatus.NOT_FOUND);
        } else {
          responder.sendByteArray(HttpResponseStatus.OK, json.getBytes(Charsets.UTF_8),
                                  ImmutableMultimap.of(HttpHeaders.Names.CONTENT_TYPE, "application/json"));
        }
      } finally {
        if (client.getInputProtocol().getTransport().isOpen()) {
          client.getInputProtocol().getTransport().close();
        }
        if (client.getOutputProtocol().getTransport().isOpen()) {
          client.getOutputProtocol().getTransport().close();
        }
      }
    } catch (SecurityException e) {
      responder.sendStatus(HttpResponseStatus.UNAUTHORIZED);
    } catch (Throwable e) {
      LOG.error("Got exception:", e);
      responder.sendStatus(HttpResponseStatus.INTERNAL_SERVER_ERROR);
    }
  }

  /**
   * *DO NOT DOCUMENT THIS API*
   */
  @POST
  @Path("/unrecoverable/reset")
  public void resetReactor(HttpRequest request, HttpResponder responder) {
    try {
      if (!conf.getBoolean(Constants.Dangerous.UNRECOVERABLE_RESET, Constants.Dangerous.DEFAULT_UNRECOVERABLE_RESET)) {
        responder.sendStatus(HttpResponseStatus.FORBIDDEN);
        return;
      }
      String accountId = getAuthenticatedAccountId(request);
      AuthToken token = new AuthToken(request.getHeader(Constants.Gateway.CONTINUUITY_API_KEY));
      TProtocol protocol =  ThriftHelper.getThriftProtocol(Constants.Service.APP_FABRIC, endpointStrategy);
      AppFabricService.Client client = new AppFabricService.Client(protocol);
      try {
        client.reset(token, accountId);
      } finally {
        if (client.getInputProtocol().getTransport().isOpen()) {
          client.getInputProtocol().getTransport().close();
        }
        if (client.getOutputProtocol().getTransport().isOpen()) {
          client.getOutputProtocol().getTransport().close();
        }
      }
      responder.sendStatus(HttpResponseStatus.OK);
    } catch (SecurityException e) {
      responder.sendStatus(HttpResponseStatus.UNAUTHORIZED);
    } catch (Throwable e) {
      LOG.error("Got exception:", e);
      responder.sendString(HttpResponseStatus.BAD_REQUEST, e.getMessage());
    }
  }

  private String getQueryParameter(Map<String, List<String>> parameters, String parameterName) {
    if (parameters == null || parameters.isEmpty()) {
      return null;
    } else {
      List<String> matchedParams = parameters.get(parameterName);
      return matchedParams == null || matchedParams.isEmpty() ? null : matchedParams.get(0);
    }
  }

  @GET
  @Path("/apps/{app-id}/procedures/{procedure-id}/live-info")
  @SuppressWarnings("unused")
  public void procedureLiveInfo(HttpRequest request, HttpResponder responder,
                                @PathParam("app-id") final String appId,
                                @PathParam("procedure-id") final String procedureId) {
    getLiveInfo(request, responder, appId, procedureId, EntityType.PROCEDURE);
  }

  @GET
  @Path("/apps/{app-id}/flows/{flow-id}/live-info")
  @SuppressWarnings("unused")
  public void flowLiveInfo(HttpRequest request, HttpResponder responder,
                           @PathParam("app-id") final String appId,
                           @PathParam("flow-id") final String flowId) {
    getLiveInfo(request, responder, appId, flowId, EntityType.FLOW);
  }

  private void getLiveInfo(HttpRequest request, HttpResponder responder,
                          final String appId, final String programId, EntityType type) {
    try {
      String accountId = getAuthenticatedAccountId(request);
      TProtocol protocol = ThriftHelper.getThriftProtocol(Constants.Service.APP_FABRIC, endpointStrategy);
      AppFabricService.Client client = new AppFabricService.Client(protocol);
      try {
        ProgramId id = new ProgramId(accountId, appId, programId);
        id.setType(type);
        String info = client.getLiveInfo(id);
        // hack to send it with content type json... app fabric returns this as a string (thrift cannot do json)
        // and the responder has no way to send a string with a specific content type. So, parse json, send send
        // as Json and pass in a pretty-printing gson (this will be consumed by humans).
        JsonElement json = new Gson().fromJson(info, JsonElement.class);
        responder.sendJson(HttpResponseStatus.OK, json);
      } finally {
        if (client.getInputProtocol().getTransport().isOpen()) {
          client.getInputProtocol().getTransport().close();
        }
        if (client.getOutputProtocol().getTransport().isOpen()) {
          client.getOutputProtocol().getTransport().close();
        }
      }
    } catch (SecurityException e) {
      responder.sendStatus(HttpResponseStatus.UNAUTHORIZED);
    } catch (Throwable e) {
      LOG.error("Got exception:", e);
      responder.sendStatus(HttpResponseStatus.INTERNAL_SERVER_ERROR);
    }
  }

}<|MERGE_RESOLUTION|>--- conflicted
+++ resolved
@@ -368,66 +368,6 @@
   }
 
   /**
-<<<<<<< HEAD
-=======
-   * Returns flow run history.
-   */
-  @GET
-  @Path("/apps/{app-id}/flows/{flow-id}/history")
-  public void flowHistory(HttpRequest request, HttpResponder responder,
-                              @PathParam("app-id") final String appId, @PathParam("flow-id") final String flowId) {
-    QueryStringDecoder decoder = new QueryStringDecoder(request.getUri());
-    String startTs = getQueryParameter(decoder.getParameters(), Constants.Gateway.QUERY_PARAM_START_TIME);
-    String endTs = getQueryParameter(decoder.getParameters(), Constants.Gateway.QUERY_PARAM_END_TIME);
-    String resultLimit = getQueryParameter(decoder.getParameters(), Constants.Gateway.QUERY_PARAM_LIMIT);
-
-    long start = startTs == null ? Long.MIN_VALUE : Long.parseLong(startTs);
-    long end = endTs == null ? Long.MAX_VALUE : Long.parseLong(endTs);
-    int limit = resultLimit == null ? Constants.Gateway.DEFAULT_HISTORY_RESULTS_LIMIT : Integer.parseInt(resultLimit);
-    getHistory(request, responder, appId, flowId, start, end, limit);
-  }
-  /**
-   * Returns procedure run history.
-   */
-  @GET
-  @Path("/apps/{app-id}/procedures/{procedure-id}/history")
-  public void procedureHistory(HttpRequest request, HttpResponder responder,
-                          @PathParam("app-id") final String appId,
-                          @PathParam("procedure-id") final String procedureId) {
-    QueryStringDecoder decoder = new QueryStringDecoder(request.getUri());
-    String startTs = getQueryParameter(decoder.getParameters(), Constants.Gateway.QUERY_PARAM_START_TIME);
-    String endTs = getQueryParameter(decoder.getParameters(), Constants.Gateway.QUERY_PARAM_END_TIME);
-    String resultLimit = getQueryParameter(decoder.getParameters(), Constants.Gateway.QUERY_PARAM_LIMIT);
-
-    long start = startTs == null ? Long.MIN_VALUE : Long.parseLong(startTs);
-    long end = endTs == null ? Long.MAX_VALUE : Long.parseLong(endTs);
-    int limit = resultLimit == null ? Constants.Gateway.DEFAULT_HISTORY_RESULTS_LIMIT : Integer.parseInt(resultLimit);
-
-    getHistory(request, responder, appId, procedureId, start, end, limit);
-  }
-
-  /**
-   * Returns mapreduce run history.
-   */
-  @GET
-  @Path("/apps/{app-id}/mapreduce/{mapreduce-id}/history")
-  public void mapreduceHistory(HttpRequest request, HttpResponder responder,
-                          @PathParam("app-id") final String appId,
-                          @PathParam("mapreduce-id") final String mapreduceId) {
-    QueryStringDecoder decoder = new QueryStringDecoder(request.getUri());
-    String startTs = getQueryParameter(decoder.getParameters(), Constants.Gateway.QUERY_PARAM_START_TIME);
-    String endTs = getQueryParameter(decoder.getParameters(), Constants.Gateway.QUERY_PARAM_END_TIME);
-    String resultLimit = getQueryParameter(decoder.getParameters(), Constants.Gateway.QUERY_PARAM_LIMIT);
-
-    long start = startTs == null ? Long.MIN_VALUE : Long.parseLong(startTs);
-    long end = endTs == null ? Long.MAX_VALUE : Long.parseLong(endTs);
-    int limit = resultLimit == null ? Constants.Gateway.DEFAULT_HISTORY_RESULTS_LIMIT : Integer.parseInt(resultLimit);
-
-    getHistory(request, responder, appId, mapreduceId, start, end, limit);
-  }
-
-  /**
->>>>>>> e8f33e71
    * Returns workflow run history.
    */
   @GET
@@ -727,235 +667,6 @@
   }
 
   /**
-<<<<<<< HEAD
-=======
-   * Save workflow runtime args.
-   */
-  @PUT
-  @Path("/apps/{app-id}/workflows/{workflow-id}/runtimeargs")
-  public void saveWorkflowRuntimeArgs(HttpRequest request, HttpResponder responder,
-                            @PathParam("app-id") final String appId,
-                            @PathParam("workflow-id") final String workflowId) {
-    ProgramId id = new ProgramId();
-    id.setApplicationId(appId);
-    id.setFlowId(workflowId);
-    id.setType(EntityType.WORKFLOW);
-    String accountId = getAuthenticatedAccountId(request);
-    id.setAccountId(accountId);
-
-    try {
-      Map<String, String> args = decodeArguments(request);
-
-      AuthToken token = new AuthToken(request.getHeader(Constants.Gateway.CONTINUUITY_API_KEY));
-      TProtocol protocol = ThriftHelper.getThriftProtocol(Constants.Service.APP_FABRIC, endpointStrategy);
-      AppFabricService.Client client = new AppFabricService.Client(protocol);
-      client.storeRuntimeArguments(token, id, args);
-
-      responder.sendStatus(HttpResponseStatus.OK);
-    } catch (Throwable e) {
-      LOG.error("Got exception:", e);
-      responder.sendStatus(HttpResponseStatus.INTERNAL_SERVER_ERROR);
-    }
-  }
-
-  /**
-   * Get workflow runtime args.
-   */
-  @GET
-  @Path("/apps/{app-id}/workflows/{workflow-id}/runtimeargs")
-  public void getWorkflowRuntimeArgs(HttpRequest request, HttpResponder responder,
-                           @PathParam("app-id") final String appId,
-                           @PathParam("workflow-id") final String workflowId) {
-    ProgramId id = new ProgramId();
-    id.setApplicationId(appId);
-    id.setFlowId(workflowId);
-    id.setType(EntityType.WORKFLOW);
-    String accountId = getAuthenticatedAccountId(request);
-    id.setAccountId(accountId);
-
-    try {
-      AuthToken token = new AuthToken(request.getHeader(Constants.Gateway.CONTINUUITY_API_KEY));
-      TProtocol protocol = ThriftHelper.getThriftProtocol(Constants.Service.APP_FABRIC, endpointStrategy);
-      AppFabricService.Client client = new AppFabricService.Client(protocol);
-      responder.sendJson(HttpResponseStatus.OK, client.getRuntimeArguments(token, id));
-    } catch (Throwable e) {
-      LOG.error("Got exception:", e);
-      responder.sendStatus(HttpResponseStatus.INTERNAL_SERVER_ERROR);
-    }
-  }
-
-
-  /**
-   * Save flow runtime args.
-   */
-  @PUT
-  @Path("/apps/{app-id}/flows/{flow-id}/runtimeargs")
-  public void saveFlowRuntimeArgs(HttpRequest request, HttpResponder responder,
-                                      @PathParam("app-id") final String appId,
-                                      @PathParam("flow-id") final String flow) {
-    ProgramId id = new ProgramId();
-    id.setApplicationId(appId);
-    id.setFlowId(flow);
-    id.setType(EntityType.FLOW);
-    String accountId = getAuthenticatedAccountId(request);
-    id.setAccountId(accountId);
-
-    try {
-      Map<String, String> args = decodeArguments(request);
-
-      AuthToken token = new AuthToken(request.getHeader(Constants.Gateway.CONTINUUITY_API_KEY));
-      TProtocol protocol = ThriftHelper.getThriftProtocol(Constants.Service.APP_FABRIC, endpointStrategy);
-      AppFabricService.Client client = new AppFabricService.Client(protocol);
-      client.storeRuntimeArguments(token, id, args);
-
-      responder.sendStatus(HttpResponseStatus.OK);
-    } catch (Throwable e) {
-      LOG.error("Got exception:", e);
-      responder.sendStatus(HttpResponseStatus.INTERNAL_SERVER_ERROR);
-    }
-  }
-
-  /**
-   * Get flow runtime args.
-   */
-  @GET
-  @Path("/apps/{app-id}/flows/{flow-id}/runtimeargs")
-  public void getFlowRuntimeArgs(HttpRequest request, HttpResponder responder,
-                                     @PathParam("app-id") final String appId,
-                                     @PathParam("flow-id") final String flowId) {
-    ProgramId id = new ProgramId();
-    id.setApplicationId(appId);
-    id.setFlowId(flowId);
-    id.setType(EntityType.FLOW);
-    String accountId = getAuthenticatedAccountId(request);
-    id.setAccountId(accountId);
-
-    try {
-      AuthToken token = new AuthToken(request.getHeader(Constants.Gateway.CONTINUUITY_API_KEY));
-      TProtocol protocol = ThriftHelper.getThriftProtocol(Constants.Service.APP_FABRIC, endpointStrategy);
-      AppFabricService.Client client = new AppFabricService.Client(protocol);
-      responder.sendJson(HttpResponseStatus.OK, client.getRuntimeArguments(token, id));
-    } catch (Throwable e) {
-      LOG.error("Got exception:", e);
-      responder.sendStatus(HttpResponseStatus.INTERNAL_SERVER_ERROR);
-    }
-  }
-
-  /**
-   * Save procedures runtime args.
-   */
-  @PUT
-  @Path("/apps/{app-id}/procedures/{procedure-id}/runtimeargs")
-  public void saveProcedureRuntimeArgs(HttpRequest request, HttpResponder responder,
-                                  @PathParam("app-id") final String appId,
-                                  @PathParam("procedure-id") final String procedureId) {
-    ProgramId id = new ProgramId();
-    id.setApplicationId(appId);
-    id.setFlowId(procedureId);
-    id.setType(EntityType.PROCEDURE);
-    String accountId = getAuthenticatedAccountId(request);
-    id.setAccountId(accountId);
-
-    try {
-      Map<String, String> args = decodeArguments(request);
-
-      AuthToken token = new AuthToken(request.getHeader(Constants.Gateway.CONTINUUITY_API_KEY));
-      TProtocol protocol = ThriftHelper.getThriftProtocol(Constants.Service.APP_FABRIC, endpointStrategy);
-      AppFabricService.Client client = new AppFabricService.Client(protocol);
-      client.storeRuntimeArguments(token, id, args);
-
-      responder.sendStatus(HttpResponseStatus.OK);
-    } catch (Throwable e) {
-      LOG.error("Got exception:", e);
-      responder.sendStatus(HttpResponseStatus.INTERNAL_SERVER_ERROR);
-    }
-  }
-
-  /**
-   * Get procedures runtime args.
-   */
-  @GET
-  @Path("/apps/{app-id}/procedures/{procedure-id}/runtimeargs")
-  public void getProcedureRuntimeArgs(HttpRequest request, HttpResponder responder,
-                                 @PathParam("app-id") final String appId,
-                                 @PathParam("procedure-id") final String procedureId) {
-    ProgramId id = new ProgramId();
-    id.setApplicationId(appId);
-    id.setFlowId(procedureId);
-    id.setType(EntityType.PROCEDURE);
-    String accountId = getAuthenticatedAccountId(request);
-    id.setAccountId(accountId);
-
-    try {
-      AuthToken token = new AuthToken(request.getHeader(Constants.Gateway.CONTINUUITY_API_KEY));
-      TProtocol protocol = ThriftHelper.getThriftProtocol(Constants.Service.APP_FABRIC, endpointStrategy);
-      AppFabricService.Client client = new AppFabricService.Client(protocol);
-      responder.sendJson(HttpResponseStatus.OK, client.getRuntimeArguments(token, id));
-    } catch (Throwable e) {
-      LOG.error("Got exception:", e);
-      responder.sendStatus(HttpResponseStatus.INTERNAL_SERVER_ERROR);
-    }
-  }
-
-
-  /**
-   * Save mapreduce runtime args.
-   */
-  @PUT
-  @Path("/apps/{app-id}/mapreduce/{mapreduce-id}/runtimeargs")
-  public void saveMapReduceRuntimeArgs(HttpRequest request, HttpResponder responder,
-                                       @PathParam("app-id") final String appId,
-                                       @PathParam("mapreduce-id") final String mapreduceId) {
-    ProgramId id = new ProgramId();
-    id.setApplicationId(appId);
-    id.setFlowId(mapreduceId);
-    id.setType(EntityType.MAPREDUCE);
-    String accountId = getAuthenticatedAccountId(request);
-    id.setAccountId(accountId);
-
-    try {
-      Map<String, String> args = decodeArguments(request);
-
-      AuthToken token = new AuthToken(request.getHeader(Constants.Gateway.CONTINUUITY_API_KEY));
-      TProtocol protocol = ThriftHelper.getThriftProtocol(Constants.Service.APP_FABRIC, endpointStrategy);
-      AppFabricService.Client client = new AppFabricService.Client(protocol);
-      client.storeRuntimeArguments(token, id, args);
-
-      responder.sendStatus(HttpResponseStatus.OK);
-    } catch (Throwable e) {
-      LOG.error("Got exception:", e);
-      responder.sendStatus(HttpResponseStatus.INTERNAL_SERVER_ERROR);
-    }
-  }
-
-  /**
-   * Get mapreduce runtime args.
-   */
-  @GET
-  @Path("/apps/{app-id}/mapreduce/{mapreduce-id}/runtimeargs")
-  public void getMapReduceRuntimeArgs(HttpRequest request, HttpResponder responder,
-                                      @PathParam("app-id") final String appId,
-                                      @PathParam("mapreduce-id") final String mapreduceId) {
-    ProgramId id = new ProgramId();
-    id.setApplicationId(appId);
-    id.setFlowId(mapreduceId);
-    id.setType(EntityType.MAPREDUCE);
-    String accountId = getAuthenticatedAccountId(request);
-    id.setAccountId(accountId);
-
-    try {
-      AuthToken token = new AuthToken(request.getHeader(Constants.Gateway.CONTINUUITY_API_KEY));
-      TProtocol protocol = ThriftHelper.getThriftProtocol(Constants.Service.APP_FABRIC, endpointStrategy);
-      AppFabricService.Client client = new AppFabricService.Client(protocol);
-      responder.sendJson(HttpResponseStatus.OK, client.getRuntimeArguments(token, id));
-    } catch (Throwable e) {
-      LOG.error("Got exception:", e);
-      responder.sendStatus(HttpResponseStatus.INTERNAL_SERVER_ERROR);
-    }
-  }
-
-  /**
->>>>>>> e8f33e71
    * Stops a flow.
    */
   @POST
