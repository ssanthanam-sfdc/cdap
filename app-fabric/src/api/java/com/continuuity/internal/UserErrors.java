/*
 * Copyright (c) 2013, Continuuity Inc
 *
 * All rights reserved.
 *
 * Redistribution and use in source and binary forms,
 * with or without modification, are not permitted
 *
 * THIS SOFTWARE IS PROVIDED BY THE COPYRIGHT HOLDERS AND CONTRIBUTORS "AS IS" AND ANY EXPRESS OR IMPLIED
 * WARRANTIES, INCLUDING, BUT NOT LIMITED TO, THE IMPLIED WARRANTIES OF MERCHANTABILITY AND FITNESS FOR A PARTICULAR
 * PURPOSE ARE DISCLAIMED. IN NO EVENT SHALL THE COPYRIGHT HOLDER OR CONTRIBUTORS BE LIABLE FOR ANY DIRECT, INDIRECT,
 * INCIDENTAL, SPECIAL, EXEMPLARY, OR CONSEQUENTIAL DAMAGES (INCLUDING, BUT NOT LIMITED TO, PROCUREMENT OF SUBSTITUTE
 * GOODS OR SERVICES; LOSS OF USE, DATA, OR PROFITS; OR BUSINESS INTERRUPTION) HOWEVER CAUSED AND ON ANY THEORY OF
 * LIABILITY, WHETHER IN CONTRACT, STRICT LIABILITY, OR TORT (INCLUDING NEGLIGENCE OR OTHERWISE) ARISING IN ANY WAY
 * OUT OF THE USE OF THIS SOFTWARE, EVEN IF ADVISED OF THE POSSIBILITY OF SUCH DAMAGE.
 */

package com.continuuity.internal;

<<<<<<< HEAD
/**
 * Collections of user errors key.
=======

/**
 * User errors definitions.
>>>>>>> c0b82433
 */
public final class UserErrors {

  public static final String CLASS_NOT_FOUND = "class-not-found";
  public static final String PROGRAM_NOT_FOUND = "program-not-found";
  public static final String ALREADY_RUNNING = "already-running";
  public static final String RUNTIME_INFO_NOT_FOUND = "runtime-info-not-found";
  public static final String SPECIFICATION_ERROR = "specification-error";
  public static final String INVALID_INSTANCES = "invalid-instances";
  public static final String INVALID_FLOWLET_EXISTS = "invalid-flowlet-exists";
  public static final String INVALID_FLOWLET_NULL = "invalid-flowlet-null";
  public static final String INVALID_FLOWLET_NAME = "invalid-flowlet-name";
  public static final String INVALID_STREAM_NULL = "invalid-stream-null";
  public static final String INVALID_STREAM_NAME = "invalid-stream-name";
  public static final String BAD_JAR_MANIFEST = "bad-jar-manifest";
  public static final String BAD_JAR_ATTRIBUTE = "bad-jar-attribute";
  public static final String FLOW_SPEC_NAME = "flow-spec-name";
  public static final String FLOW_SPEC_DESC = "flow-spec-desc";
  public static final String RESET_FAIL = "reset-fail";
}<|MERGE_RESOLUTION|>--- conflicted
+++ resolved
@@ -17,14 +17,8 @@
 
 package com.continuuity.internal;
 
-<<<<<<< HEAD
-/**
- * Collections of user errors key.
-=======
-
 /**
  * User errors definitions.
->>>>>>> c0b82433
  */
 public final class UserErrors {
 
