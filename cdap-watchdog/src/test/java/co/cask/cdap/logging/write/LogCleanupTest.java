--- conflicted
+++ resolved
@@ -73,7 +73,7 @@
   @BeforeClass
   public static void init() throws Exception {
     Configuration hConf = HBaseConfiguration.create();
-    CConfiguration cConf = CConfiguration.create();
+    final CConfiguration cConf = CConfiguration.create();
     cConf.set(Constants.CFG_LOCAL_DATA_DIR, TEMP_FOLDER.newFolder().getAbsolutePath());
     injector = Guice.createInjector(
       new ConfigModule(cConf, hConf),
@@ -83,22 +83,13 @@
         @Override
         protected void configure() {
           bind(DatasetFramework.class)
-            .toInstance(new InMemoryDatasetFramework(new InMemoryDefinitionRegistryFactory()));
+            .toInstance(new InMemoryDatasetFramework(new InMemoryDefinitionRegistryFactory(), cConf));
         }
       });
 
     txManager = injector.getInstance(TransactionManager.class);
     txManager.startAndWait();
 
-<<<<<<< HEAD
-  @Test
-  public void testCleanup() throws Exception {
-
-    CConfiguration cConf = CConfiguration.create();
-    DatasetFramework dsFramework = new InMemoryDatasetFramework(new InMemoryDefinitionRegistryFactory(), cConf);
-    dsFramework.addModule(Id.DatasetModule.from(Constants.SYSTEM_NAMESPACE_ID, "table"),
-                          new InMemoryTableModule());
-=======
     DatasetFramework dsFramework = injector.getInstance(DatasetFramework.class);
     dsFramework.addModule(Id.DatasetModule.from(Constants.SYSTEM_NAMESPACE_ID, "table"),
                           new InMemoryTableModule());
@@ -108,7 +99,6 @@
   public static void finish() {
     txManager.stopAndWait();
   }
->>>>>>> 073547b8
 
   @Test
   public void testCleanup() throws Exception {
