--- conflicted
+++ resolved
@@ -47,11 +47,7 @@
 public class AppFabricClient {
 
   private static Set<String> availableCommands = Sets.newHashSet("deploy", "stop", "start", "help",
-<<<<<<< HEAD
-    "promote", "verify", "status");
-=======
                                                                  "promote", "verify", "status");
->>>>>>> c36f7964
   private final String RESOURCE_LONG_OPT_ARG = "resource";
   private final String APPLICATION_LONG_OPT_ARG = "application";
   private final String PROCESSOR_LONG_OPT_ARG = "processor";
@@ -129,11 +125,7 @@
 
       if ("promote".equals(command)) {
         ResourceIdentifier identifier = new ResourceIdentifier("Account", this.application, this.resource, 0);
-<<<<<<< HEAD
-        boolean status = client.promote(new AuthToken(this.authToken),identifier);
-=======
         boolean status = client.promote(new AuthToken(this.authToken),identifier, this.vpc);
->>>>>>> c36f7964
         if (status) {
           LOG.info("Promoted to cloud");
         }
@@ -191,19 +183,12 @@
     CommandLineParser commandLineParser = new GnuParser();
 
     Options options = new Options();
-<<<<<<< HEAD
-    options.addOption(RESOURCE_SHORT_OPT_ARG,RESOURCE_LONG_OPT_ARG, true, "Jar that contains the application");
-    options.addOption(APPLICATION_SHORT_OPT_ARG,APPLICATION_LONG_OPT_ARG, true, "Application Id");
-    options.addOption(PROCESSOR_SHORT_OPT_ARG,PROCESSOR_LONG_OPT_ARG, true, "Processor Id");
-    options.addOption(VPC_SHORT_OPT_ARG,VPC_LONG_OPT_ARG, true, "VPC to push the application");
-    options.addOption(AUTH_TOKEN_SHORT_OPT_ARG,AUTH_TOKEN_LONG_OPT_ARG, true, "Auth token of the account");
-=======
+
     options.addOption(RESOURCE_SHORT_OPT_ARG,RESOURCE_LONG_OPT_ARG, true, "Jar that contains the application.");
     options.addOption(APPLICATION_SHORT_OPT_ARG,APPLICATION_LONG_OPT_ARG, true, "Application Id.");
     options.addOption(PROCESSOR_SHORT_OPT_ARG,PROCESSOR_LONG_OPT_ARG, true, "Processor Id.");
     options.addOption(VPC_SHORT_OPT_ARG,VPC_LONG_OPT_ARG, true, "Fully qualified VPC name to push the application to.");
     options.addOption(AUTH_TOKEN_SHORT_OPT_ARG,AUTH_TOKEN_LONG_OPT_ARG, true, "Auth token of the account.");
->>>>>>> c36f7964
 
 
     CommandLine commandLine = null;
@@ -218,11 +203,7 @@
 
       if ("deploy".equals(command)) {
         Preconditions.checkArgument(commandLine.hasOption(RESOURCE_LONG_OPT_ARG),
-<<<<<<< HEAD
-                          "deploy command should have resource argument");
-=======
                                     "deploy command should have resource argument");
->>>>>>> c36f7964
         this.resource = commandLine.getOptionValue(RESOURCE_LONG_OPT_ARG);
       }
       if ("start".equals(command)) {
