/*
 * Copyright 2012-2013 Continuuity,Inc. All Rights Reserved.
 */
package com.continuuity.metrics.query;

import com.continuuity.common.conf.CConfiguration;
import com.continuuity.common.conf.Constants;
import com.continuuity.gateway.auth.Authenticator;
import com.continuuity.http.HandlerContext;
import com.continuuity.http.HttpResponder;
import com.continuuity.common.metrics.MetricsScope;
import com.continuuity.common.service.ServerException;
import com.continuuity.data2.OperationException;
<<<<<<< HEAD
import com.continuuity.gateway.auth.GatewayAuthenticator;
=======
>>>>>>> 59a0e552
import com.continuuity.metadata.MetaDataTable;
import com.continuuity.metrics.MetricsConstants;
import com.continuuity.metrics.data.AggregatesTable;
import com.continuuity.metrics.data.MetricsScanQuery;
import com.continuuity.metrics.data.MetricsScanQueryBuilder;
import com.continuuity.metrics.data.MetricsTableFactory;
import com.continuuity.metrics.data.TimeSeriesTable;
import com.google.common.cache.CacheBuilder;
import com.google.common.cache.CacheLoader;
import com.google.common.cache.LoadingCache;
import com.google.common.collect.Maps;
import com.google.inject.Inject;
import org.jboss.netty.handler.codec.http.HttpRequest;
import org.jboss.netty.handler.codec.http.HttpResponseStatus;
import org.jboss.netty.handler.codec.http.QueryStringDecoder;
import org.slf4j.Logger;
import org.slf4j.LoggerFactory;

import javax.ws.rs.DELETE;
import javax.ws.rs.Path;
import javax.ws.rs.PathParam;
import java.io.IOException;
import java.net.URI;
import java.net.URISyntaxException;
import java.util.List;
import java.util.Map;
import java.util.concurrent.TimeUnit;

/**
 * Handlers for clearing metrics.
 */
@Path(Constants.Gateway.GATEWAY_VERSION + "/metrics")
public class DeleteMetricsHandler extends BaseMetricsHandler {

  private static final Logger LOG = LoggerFactory.getLogger(DeleteMetricsHandler.class);

  private final Map<MetricsScope, LoadingCache<Integer, TimeSeriesTable>> metricsTableCaches;
  private final Map<MetricsScope, AggregatesTable> aggregatesTables;
  private final int tsRetentionSeconds;

  @Inject
<<<<<<< HEAD
  public DeleteMetricsHandler(GatewayAuthenticator authenticator,
=======
  public DeleteMetricsHandler(Authenticator authenticator,
>>>>>>> 59a0e552
                              final MetricsTableFactory metricsTableFactory, CConfiguration cConf,
                              MetaDataTable metaDataTable) {
    super(authenticator, metaDataTable);
    this.metricsTableCaches = Maps.newHashMap();
    this.aggregatesTables = Maps.newHashMap();
    for (final MetricsScope scope : MetricsScope.values()) {
      LoadingCache<Integer, TimeSeriesTable> cache =
        CacheBuilder.newBuilder().build(new CacheLoader<Integer, TimeSeriesTable>() {
          @Override
          public TimeSeriesTable load(Integer key) throws Exception {
            return metricsTableFactory.createTimeSeries(scope.name(), key);
          }
        });
      this.metricsTableCaches.put(scope, cache);
      this.aggregatesTables.put(scope, metricsTableFactory.createAggregates(scope.name()));
    }

    String retentionStr = cConf.get(MetricsConstants.ConfigKeys.RETENTION_SECONDS);
    this.tsRetentionSeconds = (retentionStr == null) ?
      (int) TimeUnit.SECONDS.convert(MetricsConstants.DEFAULT_RETENTION_HOURS, TimeUnit.HOURS) :
      Integer.parseInt(retentionStr);
  }

  @Override
  public void init(HandlerContext context) {
    super.init(context);
    LOG.info("Starting DeleteMetricsHandler");
  }

  @Override
  public void destroy(HandlerContext context) {
    super.destroy(context);
    LOG.info("Stopping DeleteMetricsHandler");
  }

  @DELETE
  public void deleteAllMetrics(HttpRequest request, HttpResponder responder) throws IOException {
    try {
      String metricPrefix = getMetricPrefixFromRequest(request);
      if (metricPrefix == null) {
        LOG.debug("Request to delete all metrics");
      } else {
        LOG.debug("Request to delete all metrics that begin with entities {}", metricPrefix);
      }
      for (MetricsScope scope : MetricsScope.values()) {
        deleteTableEntries(scope, null, metricPrefix, null);
      }
      responder.sendString(HttpResponseStatus.OK, "OK");
    } catch (OperationException e) {
      LOG.error("Caught exception while deleting metrics {}", e.getMessage(), e);
      responder.sendError(HttpResponseStatus.INTERNAL_SERVER_ERROR, "Error while deleting all metrics");
    }
  }

  @DELETE
  @Path("/{scope}")
  public void deleteScope(HttpRequest request, HttpResponder responder,
                          @PathParam("scope") String scope) throws IOException {
    try {
      String metricPrefix = getMetricPrefixFromRequest(request);
      if (metricPrefix == null) {
        LOG.debug("Request to delete all metrics in scope {} ", scope);
      } else {
        LOG.debug("Request to delete all metrics that begin with entities {} in scope {}", metricPrefix, scope);
      }
      MetricsScope metricsScope = null;
      try {
        metricsScope = MetricsScope.valueOf(scope.toUpperCase());
      } catch (IllegalArgumentException e) {
        responder.sendError(HttpResponseStatus.NOT_FOUND, "scope " + scope + " not found.");
        return;
      }
      deleteTableEntries(metricsScope, null, metricPrefix, null);
      responder.sendString(HttpResponseStatus.OK, "OK");
    } catch (OperationException e) {
      LOG.error("Caught exception while deleting metrics {}", e.getMessage(), e);
      responder.sendError(HttpResponseStatus.INTERNAL_SERVER_ERROR, "Error while deleting " + scope + " metrics");
    }
  }

  // ex: /reactor/apps/appX, /reactor/streams/streamX, /reactor/dataset/datasetX
  @DELETE
  @Path("/{scope}/{type}/{type-id}")
  public void deleteType(HttpRequest request, HttpResponder responder) throws IOException {
    handleDelete(request, responder);
  }

  // ex: /reactor/apps/appX/flows
  @DELETE
  @Path("/{scope}/{type}/{type-id}/{program-type}")
  public void deleteProgramType(HttpRequest request, HttpResponder responder) throws IOException {
    handleDelete(request, responder);
  }

  // ex: /reactor/apps/appX/flows/flowY
  @DELETE
  @Path("/{scope}/{type}/{type-id}/{program-type}/{program-id}")
  public void deleteProgram(HttpRequest request, HttpResponder responder) throws IOException {
    handleDelete(request, responder);
  }

  // ex: /reactor/apps/appX/mapreduce/jobId/mappers
  @DELETE
  @Path("/{scope}/{type}/{type-id}/{program-type}/{program-id}/{component-type}")
  public void handleComponentType(HttpRequest request, HttpResponder responder) throws IOException {
    handleDelete(request, responder);
  }

  // ex: /reactor/apps/appX/flows/flowY/flowlets/flowletZ
  @DELETE
  @Path("/{scope}/{type}/{type-id}/{program-type}/{program-id}/{component-type}/{component-id}")
  public void deleteComponent(HttpRequest request, HttpResponder responder) throws IOException {
    handleDelete(request, responder);
  }

  // ex: /reactor/datasets/tickTimeseries/apps/Ticker/flows/TickerTimeseriesFlow/flowlets/saver
  @DELETE
  @Path("/reactor/datasets/{dataset-id}/apps/{app-id}/flows/{flow-id}/flowlets/{flowlet-id}")
  public void deleteFlowletDatasetMetrics(HttpRequest request, HttpResponder responder) throws IOException {
    handleDelete(request, responder);
  }

  private void handleDelete(HttpRequest request, HttpResponder responder) {
    try {
      URI uri = new URI(MetricsRequestParser.stripVersionAndMetricsFromPath(request.getUri()));
      MetricsRequestBuilder requestBuilder = new MetricsRequestBuilder(uri);
      MetricsRequestContext metricsRequestContext = MetricsRequestParser.parseContext(uri.getPath(), requestBuilder);
      this.validatePathElements(request, metricsRequestContext);
      MetricsRequest metricsRequest = requestBuilder.build();

      deleteTableEntries(metricsRequest.getScope(), metricsRequest.getContextPrefix(),
                         getMetricPrefixFromRequest(request), metricsRequest.getTagPrefix());
      responder.sendJson(HttpResponseStatus.OK, "OK");
    } catch (URISyntaxException e) {
      responder.sendError(HttpResponseStatus.BAD_REQUEST, e.getMessage());
    } catch (OperationException e) {
      LOG.error("Caught exception while deleting metrics {}", e.getMessage(), e);
      responder.sendError(HttpResponseStatus.INTERNAL_SERVER_ERROR, "Error while deleting metrics");
    } catch (MetricsPathException e) {
      responder.sendError(HttpResponseStatus.NOT_FOUND, e.getMessage());
    } catch (ServerException e) {
      responder.sendError(HttpResponseStatus.INTERNAL_SERVER_ERROR, "Error while deleting metrics");
    }
  }

  // get the prefix of the metric to delete if its specified.  Prefixes can only be done at the entity level,
  // meaning the entire string within a '.'.  For example, for metic store.bytes, 'store' as a prefix will match
  // 'store.bytes', but 'stor' as a prefix will not match.
  private String getMetricPrefixFromRequest(HttpRequest request) {
    Map<String, List<String>> queryParams = new QueryStringDecoder(request.getUri()).getParameters();
    List<String> prefixEntity = queryParams.get("prefixEntity");
    // shouldn't be in params more than once, but if it is, just take any one
    return (prefixEntity == null || prefixEntity.isEmpty()) ? null : prefixEntity.get(0);
  }

  private void deleteTableEntries(MetricsScope scope, String contextPrefix,
                                  String metricPrefix, String tag) throws OperationException {
    TimeSeriesTable ts1Table = metricsTableCaches.get(scope).getUnchecked(1);
    AggregatesTable aggTable = aggregatesTables.get(scope);

    if (contextPrefix == null && tag == null && metricPrefix == null) {
      ts1Table.clear();
      aggTable.clear();
    } else if (tag == null) {
      ts1Table.delete(contextPrefix, metricPrefix);
      aggTable.delete(contextPrefix, metricPrefix);
    } else {
      long now = TimeUnit.SECONDS.convert(System.currentTimeMillis(), TimeUnit.MILLISECONDS);
      MetricsScanQuery scanQuery = new MetricsScanQueryBuilder()
        .setContext(contextPrefix)
        .setMetric(metricPrefix)
        .allowEmptyMetric()
        .setRunId("0")
        .setTag(tag)
        .build(now - tsRetentionSeconds, now + 10);
      ts1Table.delete(scanQuery);
      aggTable.delete(contextPrefix, metricPrefix, "0", tag);
    }
  }
}<|MERGE_RESOLUTION|>--- conflicted
+++ resolved
@@ -11,10 +11,6 @@
 import com.continuuity.common.metrics.MetricsScope;
 import com.continuuity.common.service.ServerException;
 import com.continuuity.data2.OperationException;
-<<<<<<< HEAD
-import com.continuuity.gateway.auth.GatewayAuthenticator;
-=======
->>>>>>> 59a0e552
 import com.continuuity.metadata.MetaDataTable;
 import com.continuuity.metrics.MetricsConstants;
 import com.continuuity.metrics.data.AggregatesTable;
@@ -56,11 +52,7 @@
   private final int tsRetentionSeconds;
 
   @Inject
-<<<<<<< HEAD
-  public DeleteMetricsHandler(GatewayAuthenticator authenticator,
-=======
   public DeleteMetricsHandler(Authenticator authenticator,
->>>>>>> 59a0e552
                               final MetricsTableFactory metricsTableFactory, CConfiguration cConf,
                               MetaDataTable metaDataTable) {
     super(authenticator, metaDataTable);
