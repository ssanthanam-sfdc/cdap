/*
 * Copyright © 2015 Cask Data, Inc.
 *
 * Licensed under the Apache License, Version 2.0 (the "License"); you may not
 * use this file except in compliance with the License. You may obtain a copy of
 * the License at
 *
 * http://www.apache.org/licenses/LICENSE-2.0
 *
 * Unless required by applicable law or agreed to in writing, software
 * distributed under the License is distributed on an "AS IS" BASIS, WITHOUT
 * WARRANTIES OR CONDITIONS OF ANY KIND, either express or implied. See the
 * License for the specific language governing permissions and limitations under
 * the License.
 */

package co.cask.cdap.cli.command;

import co.cask.cdap.cli.ArgumentName;
import co.cask.cdap.cli.CLIConfig;
import co.cask.cdap.cli.ElementType;
import co.cask.cdap.cli.util.AbstractCommand;
import co.cask.cdap.cli.util.RowMaker;
import co.cask.cdap.cli.util.table.Table;
import co.cask.cdap.client.NamespaceClient;
import co.cask.cdap.proto.Id;
import co.cask.cdap.proto.NamespaceMeta;
import co.cask.common.cli.Arguments;
import co.cask.common.cli.Command;
import com.google.common.collect.Lists;
import com.google.inject.Inject;

import java.io.PrintStream;
import java.util.List;

/**
 * {@link Command} to describe a namespace.
 */
public class DescribeNamespaceCommand extends AbstractCommand {

  private final NamespaceClient namespaceClient;

  @Inject
  public DescribeNamespaceCommand(CLIConfig cliConfig, NamespaceClient namespaceClient) {
    super(cliConfig);
    this.namespaceClient = namespaceClient;
  }

  @Override
  public void perform(Arguments arguments, PrintStream output) throws Exception {
    Id.Namespace namespace = Id.Namespace.from(arguments.get(ArgumentName.NAMESPACE_NAME.getName()));
    NamespaceMeta namespaceMeta = namespaceClient.get(namespace.getId());
    Table table = Table.builder()
<<<<<<< HEAD
      .setHeader("id", "display_name", "description")
      .setRows(Lists.newArrayList(namespaceMeta), new RowMaker<NamespaceMeta>() {
        @Override
        public List<?> makeRow(NamespaceMeta object) {
          return Lists.newArrayList(object.getId(), object.getName(), object.getDescription());
=======
      .setHeader("name", "description")
      .setRows(ImmutableList.of(namespaceMeta), new RowMaker<NamespaceMeta>() {
        @Override
        public List<?> makeRow(NamespaceMeta object) {
          return ImmutableList.of(object.getName(), object.getDescription());
>>>>>>> 8d3682e1
        }
      }).build();
    cliConfig.getTableRenderer().render(cliConfig, output, table);
  }

  @Override
  public String getPattern() {
    return String.format("describe namespace <%s>", ArgumentName.NAMESPACE_NAME);
  }

  @Override
  public String getDescription() {
    return String.format("Describes a %s.", ElementType.NAMESPACE.getPrettyName());
  }
}<|MERGE_RESOLUTION|>--- conflicted
+++ resolved
@@ -51,19 +51,11 @@
     Id.Namespace namespace = Id.Namespace.from(arguments.get(ArgumentName.NAMESPACE_NAME.getName()));
     NamespaceMeta namespaceMeta = namespaceClient.get(namespace.getId());
     Table table = Table.builder()
-<<<<<<< HEAD
-      .setHeader("id", "display_name", "description")
+      .setHeader("name", "description")
       .setRows(Lists.newArrayList(namespaceMeta), new RowMaker<NamespaceMeta>() {
         @Override
         public List<?> makeRow(NamespaceMeta object) {
-          return Lists.newArrayList(object.getId(), object.getName(), object.getDescription());
-=======
-      .setHeader("name", "description")
-      .setRows(ImmutableList.of(namespaceMeta), new RowMaker<NamespaceMeta>() {
-        @Override
-        public List<?> makeRow(NamespaceMeta object) {
-          return ImmutableList.of(object.getName(), object.getDescription());
->>>>>>> 8d3682e1
+          return Lists.newArrayList(object.getName(), object.getDescription());
         }
       }).build();
     cliConfig.getTableRenderer().render(cliConfig, output, table);
