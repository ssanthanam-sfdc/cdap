/*
 * Copyright © 2014-2016 Cask Data, Inc.
 *
 * Licensed under the Apache License, Version 2.0 (the "License"); you may not
 * use this file except in compliance with the License. You may obtain a copy of
 * the License at
 *
 * http://www.apache.org/licenses/LICENSE-2.0
 *
 * Unless required by applicable law or agreed to in writing, software
 * distributed under the License is distributed on an "AS IS" BASIS, WITHOUT
 * WARRANTIES OR CONDITIONS OF ANY KIND, either express or implied. See the
 * License for the specific language governing permissions and limitations under
 * the License.
 */

package co.cask.cdap.explore.service.hive;

import co.cask.cdap.common.conf.CConfiguration;
import co.cask.cdap.common.conf.Constants;
import co.cask.cdap.common.namespace.NamespaceQueryAdmin;
import co.cask.cdap.common.security.Impersonator;
import co.cask.cdap.data.dataset.SystemDatasetInstantiatorFactory;
import co.cask.cdap.data2.dataset2.DatasetFramework;
import co.cask.cdap.data2.transaction.stream.StreamAdmin;
import co.cask.cdap.explore.service.ExploreException;
import co.cask.cdap.explore.service.HandleNotFoundException;
import co.cask.cdap.proto.QueryResult;
import co.cask.cdap.proto.QueryStatus;
import co.cask.cdap.security.authorization.AuthorizationEnforcementService;
import co.cask.cdap.security.spi.authentication.AuthenticationContext;
import co.cask.cdap.security.spi.authorization.AuthorizationEnforcer;
import com.google.common.collect.ImmutableList;
import com.google.common.collect.Lists;
import com.google.inject.Inject;
import com.google.inject.name.Named;
import org.apache.hadoop.conf.Configuration;
import org.apache.hadoop.hive.conf.HiveConf;
import org.apache.hive.service.cli.FetchOrientation;
import org.apache.hive.service.cli.FetchType;
import org.apache.hive.service.cli.HiveSQLException;
import org.apache.hive.service.cli.OperationHandle;
import org.apache.hive.service.cli.OperationStatus;
import org.apache.hive.service.cli.RowSet;
import org.apache.hive.service.cli.SessionHandle;
import org.apache.tephra.TransactionSystemClient;

import java.io.File;
import java.util.HashMap;
import java.util.List;

/**
 * Hive 14 implementation of {@link co.cask.cdap.explore.service.ExploreService}.
 */
public class Hive14ExploreService extends BaseHiveExploreService {

  @Inject
  public Hive14ExploreService(TransactionSystemClient txClient, DatasetFramework datasetFramework,
                              CConfiguration cConf, Configuration hConf,
                              @Named(Constants.Explore.PREVIEWS_DIR_NAME) File previewsDir,
                              @Named(Constants.Explore.CREDENTIALS_DIR_NAME) File credentialsDir,
                              StreamAdmin streamAdmin, NamespaceQueryAdmin namespaceQueryAdmin,
                              SystemDatasetInstantiatorFactory datasetInstantiatorFactory,
                              AuthorizationEnforcementService authorizationEnforcementService,
                              AuthorizationEnforcer authorizationEnforcer,
                              AuthenticationContext authenticationContext) {
<<<<<<< HEAD
    super(txClient, datasetFramework, cConf, hConf, previewsDir, streamAdmin, namespaceQueryAdmin,
          datasetInstantiatorFactory, authorizationEnforcementService, authorizationEnforcer, authenticationContext);
=======
    super(txClient, datasetFramework, cConf, hConf, previewsDir, credentialsDir, streamAdmin, namespaceQueryAdmin,
          datasetInstantiatorFactory, authorizationEnforcementService, authorizationEnforcer,
          authenticationContext);
>>>>>>> eefe20c3
    // This config sets the time Hive CLI getOperationStatus method will wait for the status of
    // a running query.
    System.setProperty(HiveConf.ConfVars.HIVE_SERVER2_LONG_POLLING_TIMEOUT.toString(), "50");
  }

  @Override
  protected List<QueryResult> doFetchNextResults(OperationHandle handle, FetchOrientation fetchOrientation,
                                                 int size) throws Exception {
    RowSet rowSet = getCliService().fetchResults(handle, fetchOrientation, size, FetchType.QUERY_OUTPUT);
    ImmutableList.Builder<QueryResult> rowsBuilder = ImmutableList.builder();
    for (Object[] row : rowSet) {
      List<Object> cols = Lists.newArrayList(row);
      rowsBuilder.add(new QueryResult(cols));
    }
    return rowsBuilder.build();
  }

  @Override
  protected QueryStatus doFetchStatus(OperationHandle operationHandle)
    throws HiveSQLException, ExploreException, HandleNotFoundException {
    OperationStatus operationStatus = getCliService().getOperationStatus(operationHandle);
    @SuppressWarnings("ThrowableResultOfMethodCallIgnored")
    HiveSQLException hiveExn = operationStatus.getOperationException();
    if (hiveExn != null) {
      return new QueryStatus(hiveExn.getMessage(), hiveExn.getSQLState());
    }
    return new QueryStatus(QueryStatus.OpStatus.valueOf(operationStatus.getState().toString()),
                           operationHandle.hasResultSet());
  }

  @Override
  protected OperationHandle executeSync(SessionHandle sessionHandle, String statement)
    throws HiveSQLException, ExploreException {
    return getCliService().executeStatement(sessionHandle, statement, new HashMap<String, String>());
  }

  @Override
  protected OperationHandle executeAsync(SessionHandle sessionHandle, String statement)
    throws HiveSQLException, ExploreException {
    return getCliService().executeStatementAsync(sessionHandle, statement, new HashMap<String, String>());
  }
}<|MERGE_RESOLUTION|>--- conflicted
+++ resolved
@@ -19,7 +19,6 @@
 import co.cask.cdap.common.conf.CConfiguration;
 import co.cask.cdap.common.conf.Constants;
 import co.cask.cdap.common.namespace.NamespaceQueryAdmin;
-import co.cask.cdap.common.security.Impersonator;
 import co.cask.cdap.data.dataset.SystemDatasetInstantiatorFactory;
 import co.cask.cdap.data2.dataset2.DatasetFramework;
 import co.cask.cdap.data2.transaction.stream.StreamAdmin;
@@ -64,14 +63,9 @@
                               AuthorizationEnforcementService authorizationEnforcementService,
                               AuthorizationEnforcer authorizationEnforcer,
                               AuthenticationContext authenticationContext) {
-<<<<<<< HEAD
-    super(txClient, datasetFramework, cConf, hConf, previewsDir, streamAdmin, namespaceQueryAdmin,
-          datasetInstantiatorFactory, authorizationEnforcementService, authorizationEnforcer, authenticationContext);
-=======
     super(txClient, datasetFramework, cConf, hConf, previewsDir, credentialsDir, streamAdmin, namespaceQueryAdmin,
           datasetInstantiatorFactory, authorizationEnforcementService, authorizationEnforcer,
           authenticationContext);
->>>>>>> eefe20c3
     // This config sets the time Hive CLI getOperationStatus method will wait for the status of
     // a running query.
     System.setProperty(HiveConf.ConfVars.HIVE_SERVER2_LONG_POLLING_TIMEOUT.toString(), "50");
