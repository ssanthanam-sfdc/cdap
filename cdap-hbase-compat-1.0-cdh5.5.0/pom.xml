--- conflicted
+++ resolved
@@ -24,11 +24,7 @@
   <parent>
     <groupId>co.cask.cdap</groupId>
     <artifactId>cdap</artifactId>
-<<<<<<< HEAD
-    <version>3.5.1-SNAPSHOT</version>
-=======
     <version>4.0.0-SNAPSHOT</version>
->>>>>>> b372b94e
   </parent>
 
   <artifactId>cdap-hbase-compat-1.0-cdh5.5.0</artifactId>
