--- conflicted
+++ resolved
@@ -490,7 +490,6 @@
     public static final String AUTH_HANDLER_CONFIG_BASE = "security.authentication.handler.";
     /** Authentication Login Module class name */
     public static final String LOGIN_MODULE_CLASS_NAME = "security.authentication.loginmodule.className";
-<<<<<<< HEAD
     /** Configuration for enabling SSL */
     public static final String SSL_ENABLED = "security.server.ssl.enabled";
     /** SSL secured port for ExternalAuthentication */
@@ -499,10 +498,8 @@
     public static final String SSL_KEYSTORE_PATH = "security.server.ssl.keystore.path";
     /** SSL keystore password */
     public static final String SSL_KEYSTORE_PASSWORD = "security.server.ssl.keystore.password";
-=======
     /** Realm file for Basic Authentication */
     public static final String BASIC_REALM_FILE = "security.authentication.basic.realmfile";
->>>>>>> c4ae6ab7
   }
 
   public static final String CFG_LOCAL_DATA_DIR = "local.data.dir";
